# Copyright 2019 The OpenTracing Authors
#
# Licensed under the Apache License, Version 2.0 (the "License");
# you may not use this file except in compliance with the License.
# You may obtain a copy of the License at
#
#     http://www.apache.org/licenses/LICENSE-2.0
#
# Unless required by applicable law or agreed to in writing, software
# distributed under the License is distributed on an "AS IS" BASIS,
# WITHOUT WARRANTIES OR CONDITIONS OF ANY KIND, either express or implied.
# See the License for the specific language governing permissions and
# limitations under the License.

dist: trusty
language: java
cache:
  directories:
  - ~/.m2
before_install:
- 'export MAVEN_OPTS=-Dorg.slf4j.simpleLogger.log.org.apache.maven.cli.transfer.Slf4jMavenTransferListener=warn &&
   cp settings.xml $HOME/.m2/settings.xml;'
sudo: required
stages:
- install
- test
- deploy
jobs:
  include:
  - stage: install
    jdk: openjdk8
    install: rm -rf ~/.m2/build ~/.m2/repository/io/opentracing/contrib/specialagent
    script:
    - 'if [ "$TRAVIS_BRANCH" = "master" ] &&
          [ "$TRAVIS_PULL_REQUEST" = "false" ]; then
        travis_retry mvn -B -P report install &&
        travis_retry mvn -B -DrepoToken=$REPO_TOKEN coveralls:report &&
        travis_retry mvn -B -Dassemble install;
      else
        travis_retry mvn -B install &&
        travis_retry mvn -B -Dassemble install;
      fi'
    before_cache: find . -name target -exec rsync -R -r '{}' ~/.m2/build \;
  - stage: install
    jdk: openjdk11
    install: rm -rf ~/.m2/build ~/.m2/repository/io/opentracing/contrib/specialagent
    script:
    - 'travis_retry mvn -B install &&
       travis_retry mvn -B -Dassemble install;'
    before_cache: find . -name target -exec rsync -R -r '{}' ~/.m2/build \;
  - stage: deploy
    jdk: openjdk8
    install: rsync -r ~/.m2/build/ .
    script:
    - 'if [ "$TRAVIS_BRANCH" = "master" ] &&
          [ "$TRAVIS_PULL_REQUEST" = "false" ]; then
        eval "$SIGNING_KEY" &> /dev/null &&
        travis_retry mvn -B -Dassemble -P deploy deploy;
      fi'
  - name: "Akka Actor [openjdk8]"
    stage: test
    jdk: openjdk8
    install: true
    script: travis_retry mvn -B -P test -pl test/akka-actor -amd install
  - name: "Akka Actor [openjdk11]"
    stage: test
    jdk: openjdk11
    install: true
    script: travis_retry mvn -B -P test -pl test/akka-actor -amd install
  - name: "Akka Http [openjdk8]"
    stage: test
    jdk: openjdk8
    install: true
    script: travis_retry mvn -B -P test -pl test/akka-http -amd install
  - name: "Akka Http [openjdk11]"
    stage: test
    jdk: openjdk11
    install: true
    script: travis_retry mvn -B -P test -pl test/akka-http -amd install
  - name: "Apache HttpClient [openjdk8]"
    stage: test
    jdk: openjdk8
    install: true
    script: travis_retry mvn -B -P test -pl test/apache-httpclient -amd install
  - name: "Apache HttpClient [openjdk11]"
    stage: test
    jdk: openjdk11
    install: true
    script: travis_retry mvn -B -P test -pl test/apache-httpclient -amd install
  - name: "Apache Thrift [openjdk8]"
    stage: test
    jdk: openjdk8
    install: true
    script: travis_retry mvn -B -P test -pl test/thrift -amd install
  - name: "Apache Thrift [openjdk11]"
    stage: test
    jdk: openjdk11
    install: true
    script: travis_retry mvn -B -P test -pl test/thrift -amd install
  - name: "AsyncHttpClient [openjdk8]"
    stage: test
    jdk: openjdk8
    install: true
    script: travis_retry mvn -B -P test -pl test/asynchttpclient -amd install
  - name: "AsyncHttpClient [openjdk11]"
    stage: test
    jdk: openjdk11
    install: true
    script: travis_retry mvn -B -P test -pl test/asynchttpclient -amd install
  - name: "AWS SDK [openjdk8]"
    stage: test
    jdk: openjdk8
    install: true
    script: travis_retry mvn -B -P test -pl test/aws-sdk -amd install
  - name: "AWS SDK [openjdk11]"
    stage: test
    jdk: openjdk11
    install: true
    script: travis_retry mvn -B -P test -pl test/aws-sdk -amd install
  - name: "Cassandra Driver [openjdk8]"
    stage: test
    jdk: openjdk8
    install: true
    script: travis_retry mvn -B -P test -pl test/cassandra-driver -amd install
#  - name: "Cassandra Driver [openjdk11]" # This is commented out, because Cassandra does not run ok jdk11
#    stage: test
#    jdk: openjdk11
#    install: true
#    script: travis_retry mvn -B -P test -pl test/cassandra-driver -amd install
  - name: "Couchbase Client [openjdk8]"
    stage: test
    jdk: openjdk8
    install: true
    script: travis_retry mvn -B -P test -pl test/couchbase-client -amd install
  - name: "Couchbase Client [openjdk11]"
    stage: test
    jdk: openjdk11
    install: true
    script: travis_retry mvn -B -P test -pl test/couchbase-client -amd install
  - name: "Dynamic [openjdk8]"
    stage: test
    jdk: openjdk8
    install: true
    script: travis_retry mvn -B -P test -pl test/dynamic -amd install
  - name: "Dynamic [openjdk11]"
    stage: test
    jdk: openjdk11
    install: true
    script: travis_retry mvn -B -P test -pl test/dynamic -amd install
  - name: "Elasticsearch Client [openjdk8]"
    stage: test
    jdk: openjdk8
    install: true
    script: travis_retry mvn -B -P test -pl test/elasticsearch-client -amd install
  - name: "Elasticsearch Client [openjdk11]"
    stage: test
    jdk: openjdk11
    install: true
    script: travis_retry mvn -B -P test -pl test/elasticsearch-client -amd install
  - name: "Feign [openjdk8]"
    stage: test
    jdk: openjdk8
    install: true
    script: travis_retry mvn -B -P test -pl test/feign -amd install
  - name: "Feign [openjdk11]"
    stage: test
    jdk: openjdk11
    install: true
    script: travis_retry mvn -B -P test -pl test/feign -amd install
  - name: "Google Http Client [openjdk8]"
    stage: test
    jdk: openjdk8
    install: true
    script: travis_retry mvn -B -P test -pl test/google-http-client -amd install
  - name: "Google Http Client [openjdk11]"
    stage: test
    jdk: openjdk11
    install: true
    script: travis_retry mvn -B -P test -pl test/google-http-client -amd install
  - name: "Grizzly Http Client [openjdk8]"
    stage: test
    jdk: openjdk8
    install: true
    script: travis_retry mvn -B -P test -pl test/grizzly-http-client -amd install
  - name: "Grizzly Http Client [openjdk11]"
    stage: test
    jdk: openjdk11
    install: true
    script: travis_retry mvn -B -P test -pl test/grizzly-http-client -amd install
  - name: "Grizzly Http Server [openjdk8]"
    stage: test
    jdk: openjdk8
    install: true
    script: travis_retry mvn -B -P test -pl test/grizzly-http-server -amd install
  - name: "Grizzly Http Server [openjdk11]"
    stage: test
    jdk: openjdk11
    install: true
    script: travis_retry mvn -B -P test -pl test/grizzly-http-server -amd install
  - name: "gRPC Http Server [openjdk8]"
    stage: test
    jdk: openjdk8
    install: true
    script: travis_retry mvn -B -P test -pl test/grpc -amd install
  - name: "gRPC [openjdk11]"
    stage: test
    jdk: openjdk11
    install: true
    script: travis_retry mvn -B -P test -pl test/grpc -amd install
  - name: "Hazelcast [openjdk8]"
    stage: test
    jdk: openjdk8
    install: true
    script: travis_retry mvn -B -P test -pl test/hazelcast -amd install
  - name: "Hazelcast [openjdk11]"
    stage: test
    jdk: openjdk11
    install: true
    script: travis_retry mvn -B -P test -pl test/hazelcast -amd install
  - name: "HttpURLConnection [openjdk8]"
    stage: test
    jdk: openjdk8
    install: true
    script: travis_retry mvn -B -P test -pl test/httpurlconnection -amd install
  - name: "HttpURLConnection [openjdk11]"
    stage: test
    jdk: openjdk11
    install: true
    script: travis_retry mvn -B -P test -pl test/httpurlconnection -amd install
  - name: "Java Concurrent API [openjdk8]"
    stage: test
    jdk: openjdk8
    install: true
    script: travis_retry mvn -B -P test -pl test/concurrent -amd install
  - name: "Java Concurrent API [openjdk11]"
    stage: test
    jdk: openjdk11
    install: true
    script: travis_retry mvn -B -P test -pl test/concurrent -amd install
  - name: "Java JDBC API [openjdk8]"
    stage: test
    jdk: openjdk8
    install: true
    script: travis_retry mvn -B -P test -pl test/jdbc -amd install
  - name: "Java JDBC API [openjdk11]"
    stage: test
    jdk: openjdk11
    install: true
    script: travis_retry mvn -B -P test -pl test/jdbc -amd install
  - name: "Java JMS [openjdk8]"
    stage: test
    jdk: openjdk8
    install: true
    script: travis_retry mvn -B -P test -pl test/jms -amd install
  - name: "Java JMS [openjdk11]"
    stage: test
    jdk: openjdk11
    install: true
    script: travis_retry mvn -B -P test -pl test/jms -amd install
  - name: "Java Servlet API: Jetty [openjdk8]"
    stage: test
    jdk: openjdk8
    install: true
    script: travis_retry mvn -B -P test -pl test/servlet-jetty -amd install
  - name: "Java Servlet API: Jetty [openjdk11]"
    stage: test
    jdk: openjdk11
    install: true
    script: travis_retry mvn -B -P test -pl test/servlet-jetty -amd install
  - name: "Java Servlet API: Tomcat [openjdk8]"
    stage: test
    jdk: openjdk8
    install: true
    script: travis_retry mvn -B -P test -pl test/servlet-tomcat -amd install
  - name: "Java Servlet API: Tomcat [openjdk11]"
    stage: test
    jdk: openjdk11
    install: true
    script: travis_retry mvn -B -P test -pl test/servlet-tomcat -amd install
  - name: "JAX-RS Client [openjdk8]"
    stage: test
    jdk: openjdk8
    install: true
    script: travis_retry mvn -B -P test -pl test/jaxrs -amd install
  - name: "JAX-RS Client [openjdk11]"
    stage: test
    jdk: openjdk11
    install: true
    script: travis_retry mvn -B -P test -pl test/jaxrs -amd install
  - name: "Jedis [openjdk8]"
    stage: test
    jdk: openjdk8
    install: true
    script: travis_retry mvn -B -P test -pl test/jedis -amd install
  - name: "Jedis [openjdk11]"
    stage: test
    jdk: openjdk11
    install: true
    script: travis_retry mvn -B -P test -pl test/jedis -amd install
  - name: "Kafka Client [openjdk8]"
    stage: test
    jdk: openjdk8
    install: true
    script: travis_retry mvn -B -P test -pl test/kafka-client -amd install
  - name: "Kafka Client [openjdk11]"
    stage: test
    jdk: openjdk11
    install: true
    script: travis_retry mvn -B -P test -pl test/kafka-client -amd install
  - name: "Lettuce [openjdk8]"
    stage: test
    jdk: openjdk8
    install: true
    script: travis_retry mvn -B -P test -pl test/lettuce -amd install
  - name: "Lettuce [openjdk11]"
    stage: test
    jdk: openjdk11
    install: true
    script: travis_retry mvn -B -P test -pl test/lettuce -amd install
  - name: "MongoDB Driver [openjdk8]"
    stage: test
    jdk: openjdk8
    install: true
    script: travis_retry mvn -B -P test -pl test/mongo-driver -amd install
  - name: "MongoDB Driver [openjdk11]"
    stage: test
    jdk: openjdk11
    install: true
    script: travis_retry mvn -B -P test -pl test/mongo-driver-async -amd install
  - name: "MongoDB Driver Async [openjdk8]"
    stage: test
    jdk: openjdk8
    install: true
    script: travis_retry mvn -B -P test -pl test/mongo-driver-async -amd install
  - name: "MongoDB Driver Async [openjdk11]"
    stage: test
    jdk: openjdk11
    install: true
    script: travis_retry mvn -B -P test -pl test/mongo-driver-reactive -amd install
  - name: "MongoDB Driver Reactive Streams [openjdk8]"
    stage: test
    jdk: openjdk8
    install: true
    script: travis_retry mvn -B -P test -pl test/mongo-driver-reactive -amd install
  - name: "MongoDB Driver Reactive Streams [openjdk11]"
    stage: test
    jdk: openjdk11
    install: true
    script: travis_retry mvn -B -P test -pl test/mongo-driver -amd install
  - name: "Neo4j Driver [openjdk8]"
    stage: test
    jdk: openjdk8
    install: true
    script: travis_retry mvn -B -P test -pl test/neo4j-driver -amd install
  - name: "Neo4j Driver [openjdk11]"
    stage: test
    jdk: openjdk11
    install: true
    script: travis_retry mvn -B -P test -pl test/neo4j-driver -amd install
  - name: "Netflix Zuul [openjdk8]"
    stage: test
    jdk: openjdk8
    install: true
    script: travis_retry mvn -B -P test -pl test/zuul -amd install
  - name: "Netflix Zuul [openjdk11]"
    stage: test
    jdk: openjdk11
    install: true
    script: travis_retry mvn -B -P test -pl test/zuul -amd install
  - name: "Netty [openjdk8]"
    stage: test
    jdk: openjdk8
    install: true
    script: travis_retry mvn -B -P test -pl test/netty -amd install
  - name: "Netty [openjdk11]"
    stage: test
    jdk: openjdk11
    install: true
    script: travis_retry mvn -B -P test -pl test/netty -amd install
  - name: "OkHttp [openjdk8]"
    stage: test
    jdk: openjdk8
    install: true
    script: travis_retry mvn -B -P test -pl test/okhttp -amd install
  - name: "OkHttp [openjdk11]"
    stage: test
    jdk: openjdk11
    install: true
    script: travis_retry mvn -B -P test -pl test/okhttp -amd install
  - name: "Play [openjdk8]"
    stage: test
    jdk: openjdk8
    install: true
    script: travis_retry mvn -B -P test -pl test/play -amd install
  - name: "Play [openjdk11]"
    stage: test
    jdk: openjdk11
    install: true
    script: travis_retry mvn -B -P test -pl test/play -amd install
  - name: "Play WS [openjdk8]"
    stage: test
    jdk: openjdk8
    install: true
    script: travis_retry mvn -B -P test -pl test/play-ws -amd install
  - name: "Play WS [openjdk11]"
    stage: test
    jdk: openjdk11
    install: true
    script: travis_retry mvn -B -P test -pl test/play-ws -amd install
  - name: "Pulsar Client [openjdk8]"
    stage: test
    jdk: openjdk8
    install: true
    script: travis_retry mvn -B -P test -pl test/pulsar-client -amd install
#  - name: "Pulsar Client [openjdk11]" # This is commented out, because Pulsar does not run ok jdk11
#    stage: test
#    jdk: openjdk11
#    install: true
#    script: travis_retry mvn -B -P test -pl test/pulsar-client -amd install
  - name: "RabbitMQ Client [openjdk8]"
    stage: test
    jdk: openjdk8
    install: true
    script: travis_retry mvn -B -P test -pl test/rabbitmq-client -amd install
  - name: "RabbitMQ Client [openjdk11]"
    stage: test
    jdk: openjdk11
    install: true
    script: travis_retry mvn -B -P test -pl test/rabbitmq-client -amd install
  - name: "Reactor [openjdk8]"
    stage: test
    jdk: openjdk8
    install: true
    script: travis_retry mvn -B -P test -pl test/reactor -amd install
  - name: "Reactor [openjdk11]"
    stage: test
    jdk: openjdk11
    install: true
    script: travis_retry mvn -B -P test -pl test/reactor -amd install
  - name: "Redisson [openjdk8]"
    stage: test
    jdk: openjdk8
    install: true
    script: travis_retry mvn -B -P test -pl test/redisson -amd install
  - name: "Redisson [openjdk11]"
    stage: test
    jdk: openjdk11
    install: true
    script: travis_retry mvn -B -P test -pl test/redisson -amd install
  - name: "RxJava [openjdk8]"
    stage: test
    jdk: openjdk8
    install: true
    script: travis_retry mvn -B -P test -pl test/rxjava -amd install
  - name: "RxJava [openjdk11]"
    stage: test
    jdk: openjdk11
    install: true
<<<<<<< HEAD
    script: mvn -B -P test -pl test/rxjava -amd install
  - name: "SparkJava [openjdk8]"
    stage: test
    jdk: openjdk8
    install: true
    script: mvn -B -P test -pl test/sparkjava -amd install
  - name: "SparkJava [openjdk11]"
    stage: test
    jdk: openjdk11
    install: true
    script: mvn -B -P test -pl test/sparkjava -amd install
=======
    script: travis_retry mvn -B -P test -pl test/rxjava -amd install
>>>>>>> 091c717e
  - name: "Spring Boot [openjdk8]"
    stage: test
    jdk: openjdk8
    install: true
    script: travis_retry mvn -B -P test -pl test/spring-boot -amd install
  - name: "Spring Boot [openjdk11]"
    stage: test
    jdk: openjdk11
    install: true
    script: travis_retry mvn -B -P test -pl test/spring-boot -amd install
  - name: "Spring JMS [openjdk8]"
    stage: test
    jdk: openjdk8
    install: true
    script: travis_retry mvn -B -P test -pl test/spring-jms -amd install
  - name: "Spring JMS [openjdk11]"
    stage: test
    jdk: openjdk11
    install: true
    script: travis_retry mvn -B -P test -pl test/spring-jms -amd install
  - name: "Spring Kafka [openjdk8]"
    stage: test
    jdk: openjdk8
    install: true
    script: travis_retry mvn -B -P test -pl test/spring-kafka -amd install
  - name: "Spring Kafka [openjdk11]"
    stage: test
    jdk: openjdk11
    install: true
    script: travis_retry mvn -B -P test -pl test/spring-kafka -amd install
  - name: "Spring Messaging [openjdk8]"
    stage: test
    jdk: openjdk8
    install: true
    script: travis_retry mvn -B -P test -pl test/spring-messaging -amd install
  - name: "Spring Messaging [openjdk11]"
    stage: test
    jdk: openjdk11
    install: true
    script: travis_retry mvn -B -P test -pl test/spring-messaging -amd install
  - name: "Spring RabbitMQ [openjdk8]"
    stage: test
    jdk: openjdk8
    install: true
    script: travis_retry mvn -B -P test -pl test/spring-rabbitmq -amd install
  - name: "Spring RabbitMQ [openjdk11]"
    stage: test
    jdk: openjdk11
    install: true
    script: travis_retry mvn -B -P test -pl test/spring-rabbitmq -amd install
  - name: "Spring Scheduling [openjdk8]"
    stage: test
    jdk: openjdk8
    install: true
    script: travis_retry mvn -B -P test -pl test/spring-scheduling -amd install
  - name: "Spring Scheduling [openjdk11]"
    stage: test
    jdk: openjdk11
    install: true
    script: travis_retry mvn -B -P test -pl test/spring-scheduling -amd install
  - name: "Spring Web [openjdk8]"
    stage: test
    jdk: openjdk8
    install: true
    script: travis_retry mvn -B -P test -pl test/spring-web -amd install
  - name: "Spring Web [openjdk11]"
    stage: test
    jdk: openjdk11
    install: true
    script: travis_retry mvn -B -P test -pl test/spring-web -amd install
  - name: "Spring Web MVC [openjdk8]"
    stage: test
    jdk: openjdk8
    install: true
    script: travis_retry mvn -B -P test -pl test/spring-webmvc -amd install
  - name: "Spring Web MVC [openjdk11]"
    stage: test
    jdk: openjdk11
    install: true
    script: travis_retry mvn -B -P test -pl test/spring-webmvc -amd install
  - name: "Spring WebFlux [openjdk8]"
    stage: test
    jdk: openjdk8
    install: true
    script: travis_retry mvn -B -P test -pl test/spring-webflux -amd install
  - name: "Spring WebFlux [openjdk11]"
    stage: test
    jdk: openjdk11
    install: true
    script: travis_retry mvn -B -P test -pl test/spring-webflux -amd install
  - name: "Spring WebSocket [openjdk8]"
    stage: test
    jdk: openjdk8
    install: true
    script: travis_retry mvn -B -P test -pl test/spring-websocket -amd install
  - name: "Spring WebSocket [openjdk11]"
    stage: test
    jdk: openjdk11
    install: true
    script: travis_retry mvn -B -P test -pl test/spring-websocket -amd install
  - name: "Spymemcached [openjdk8]"
    stage: test
    jdk: openjdk8
    install: true
    script: travis_retry mvn -B -P test -pl test/spymemcached -amd install
  - name: "Spymemcached [openjdk11]"
    stage: test
    jdk: openjdk11
    install: true
    script: travis_retry mvn -B -P test -pl test/spymemcached -amd install
  - name: "Twilio [openjdk8]"
    stage: test
    jdk: openjdk8
    install: true
    script: travis_retry mvn -B -P test -pl test/twilio -amd install
  - name: "Twilio [openjdk11]"
    stage: test
    jdk: openjdk11
    install: true
    script: travis_retry mvn -B -P test -pl test/twilio -amd install
env:
  global:
  - SECRET=VTJGc2RHVmtYMS9zZ2lkRDBxWCt4eThCM3cyOGpCeThYMjY5cnprK1hpSGVhZGY3cG02c24rV1VJM1l4cVB5WgpNdHNwTEtlMzlWcStpWVFWTVFZWkFkZ1ptWVYwa25PK1BZeXV2VUxWQUNpU3hleHNXL1BTVkNJRkFZeDlzK05JClMrVnNkNjl0SWRNZE1ubjRIdGtHeFRkSWsyTXZmYkQ0MmtoTXRTclZLUzRkT1JILzdPVzNadXJvK3R1akJDSWIKS29VVXhYZlRnVWdDSkk2alBoanBQejhlQW5lc28vaUl1T0c0OXhmVlVKeGk5NXR3MEY3eStndFpqUy9kczBQQQp6SjlVMmJzdTVwRlZjRWN6T1g4WmJacG9IWlh2RUF4a000NkRyWUpBT1RhQTRmQXFiZ2NYRFRRM1hBVU9JcFpWCnBnTnlLc3dwWExvMTdyZDBIbTArV3JoUDJDODVhVU80a2prQTJ4QVkzdDBMOUFHYzkweEpkM0lsck9pUUl6NDcKcDdPdFZkaERYOEgxbkNmUm1xaXFxNDFLb3FvMGRDOVlEaDRPZE1lN3p2NlVlUWFYbktaRWJOTUNBeVFYdER3SAo2TWFlWEZlZW9EZ2NGUFN4NStSMUNaUG9JUGx4c3JQMk1udFBVU29Zc3hna0hCbTFabWM5ZHp5YStTSXk1MjRiCllBMGNCSEIxcjR0TjJZRU1iQlMyMmFjREp0b2I0R2o2ejNadkw5RThKMjJuUkYydHVCczY4RFRmWlZjS1MrYXcKWXJGTEg5VWNqMUE4eHptL2psRTI1bTc4QjVkMjNBdW9pem9Jb0VCcGVuVWxmdlhKeENKR0ZkUnRzOU1COFM1VQpyTzV0VUI2a2dMd1YyczczZ0RPNzJHTGFMK0QxWGxtNExYNG0zc29rMlFjMjNwd3g2ZlpaZXY4ZExkQzFHNjBNCk5ieitFYWkyUVlkVjl2MExxTUpPTmFIOTJON0ozVTBXdnB1d3JSdG5Hc09CdkloRW5QSldON3JRSEkzRExjd1MKeGhpTlVlSHhhQnVBdDNKbXp6eWRKa2VtaS94bDlMYmw0c1IyVUVhR3dVOFlZUk5admppUEdVWGtxQkRFV3V3UwpyWStobG9ZWmFOQTZWMVBHRmVCcjZucUpCQU10eDh2WlBlUUJvRjc0K1ptMmFaRUE3SlE3Mzc4OWxxZFhnZHVpCnh5U2g4R2kzaGNhSDlBbzllaWU0SldXVUN4eFNtQ2hVblFvUENxS0VDcWV0dTJPVEQwVSt4WmdZczFRdFJXT24KTUhkOE9EekhaRzVucmU2KzZobURGMHZrYW9qbXFza0hhR0VYYVFpcis5R2hLUGxpM2pMdHlPVWtpRzF4RVJxagprd3RHWmJjYW54RzNxd29zMUVvNDQzcyt1Tjc5dHFEcFRvK0phVThjdHhDWkppeC9RR0paM0E1RDc1QmRjTldRCms1UmF6WjBPdXBuUFdDWldiQ0w1dzFOUUgvcTE1Q1JDd0lyRnBISDk4dUpqYmw1TzNiS2x4Tk91WndOZzMrci8KbUFYTkNWY1JmTG1WcTg0M09qNmRWV3BpdzErSGo0RzI2SEZZNWx0aE5rb1U3MVJUU0hyVjB2SnVGNURKTzdUWApsVU5uVG1MRzB5RkFmS0JRVnRVLzhldFk0a2Zsc3pvY0hpc2JJZVdZYjRPQ0cvVnY4bE5qc05CWlg3elUzQkVuCkVMTEZ4TGN4MVZaNnA2TDkyd0taTlZZaXloVDk1UGlreGRyZjlSSW40RFA2YlZKTk5rZm9idUhKcFBYNVhIVGIKZVNHNUUxUXNvWlI0aTNZRGZmUCtBQjQ3eU51eGVUOXdkMzl4by9HbEdmbFBpdUU1VE9uSTNHUXp3TGN1eW45awpCM09qNjBTaWNMN0dKNlY4ekZ5ZGhVZmYwOGZTUUFOOUpBQWcrTVViVE5DUlFRMUVkSHZaa1lvQ0xOSldWcHRsCjFhWWhqT21VZnZLc095SkI1YTB3d2ZVR2ptdGRNdlZmcEF0YlJyWDNPTXNNZ2hQN2VFbzk2emN2SEkxeFhKMm8KNlRWdGZUeGRLeFNJckhsaWdmWkZ1cmM3cGF5SDNHb2FDOWIyaHE1Vy9HY2I1KysxQTJEWmJRNGpldnpqUXFpOAp0Y1Y1RDhBOEFxVi9lbkFGY1ZWL0FYbTJMQmdyZXVqazFHNWRUYUEvTzFGZkROOXluZGljd28vcUdKeTF5bVMvClVtSGRUMGM2cjhnS3dCdWRxUEVGZnRzWnhFRUY2dXR2ZnlzVGc1SGlHVU11eWZGakU3N2dROEJOWlZvMG1YTWIKdzRqT0x3alBUZHBpRC9DVkhOWUdiU05vall5ZklzbHZEY0lva0VodnhOMndteGFpZ21KSVplV25hV3VoendiagpKZ3JNZURGVGJtUUNWQW5IWUh2dlVDbVVEdk9KYXFrem9wbGpieC9kdFMrUzBiNXNJNFdHWkdRQXdjRUNWNlNqCnlVV3d3cUNzOUFlZEEwRHpmZVk1MGU0ZnJtb2RDWVZ2dUtaa0pGSENEMVE0YlczS0RKUU5lb0VTbGhuem9abG0KU2ZvVEU0SkJHSGNYdDdod2NqNnVPR3JaOHhWeElpMUd6Ykl2M0QrY3hPSXdqSnZjdTBwZDNCNVdxc1FXTWRCbQo3K1NpcDBqaUdvKzRMWWZ0cDRSNk1VOFNQZ2RQdEhORkxlNDRJYkl4dlhVSzRCRGpqZTg2c0J4Ny9pTnJoYnpYCkJnTGFPbFAzMnpSSUtsV3pudkF0RWh5Q1k1RDliRzYvMmUxRk91Y3QxWW45ZDk0cStiazdvaEQzSVpKTDNBM00KNXVLdVhSaVFhMWZyYW9wdVRtdEpwTnJKWHg0MHJFMlUxLy9LTXpOWnhLNEZKWWdGZDZ2L2JKOGQyVmdPQUVVcwpZRmxYdDZXeStDMVZ4LzdDaWppMHppMlBhbW83QkVMMW9sc2MwemNuVThWM283clo5cTdLS0x4ZFN3VDVpWUMyCmNha1hYdWtYekNOM3pzc2hsSDdQaUJub1dXWnIvWkZOdTNadXI0Ulp2T2NwU01DY0w0b0FaSVFGdERkV245bTcKeVdFblhDcUE1TE84ZmdBTGUvTk8rL2J5aGRCcUNBdU1XQklFNVorSTZMOWp2Y0xhK0NsS0dvTVY0djFrVTgwTgpZVHpHV0g1bmVuSFdwOHhPZUs4VXVRZVFRTnZnODlZNCtlZzVXdm9xWXAxSXY2MzVvK0V6ZzFQUG00YlgvdXg2Ck45Wk9MU1pYSThleTlYZkh6Wkl4MlhOSEJRQjc4elBxcjRzOTFNbU83YktpVjRmZ0lxVHcvUnFNeGZHMWl1azAKSlpzd241SmJtQXYxV2lMN2ZvTGtHQVRKTkhKN3NUVjNlaU5DbUdRLzJJNEhORmNqZmVnL3dTMjkyd3RvU2ExUQpObUcvQ1ZhU25sQ0x1WmpYMkpjM0xtRWQ2Z0ZmemxQajJSNGxoclRXdmZWMnhCQ05HdGxMT004a3FwZUtSZGNJClpiSm1OWDlFeUNQNkQycC93L003T3pzenMvbmlKUVI2c1pudjZualRFaVM1V0tNSUp3OTlNT0t4ZEtkWWNxVlcKTlZqVFVWbEFGV0xJSkJMOGQ0QUt0VUJwM2ZSN3QwZjdIWDFBTVVYYmg3WDUyRTFZc2xqVWFYWmVKNmx1OU5yVApGT2pBU1E2R0VOWVMvcWRCTmVzM0RteC94bHdFdEV0aTd5blphL3dQbHZNVkRvZHl2M0RmWFErTUl0UXp3SVhkClV6cWlHTGhwMi9vcVR5WmFhN3FjKzlqMXNDWUliTHdWaGV5N0N0ZVlvQWZkZzRoOUZrV3hoZGhtT1VnVDJNUUYKZXg3WVV0V1pvclJleWtxdFlXdmtKM2Flckp2KzdycmF4Qlp0bS9VdldEekI0VFU4SDJvSXVMYTBVb3hiM2RoMgpkcnRwQzcwU3hQYm1OT0NJL0JtanJvNTFEdFVZdm03bDhJem16SDBjaE55VDZqTWlJcTNDRzdOWjlhbjBWMmtOCkwycUgyK0JBWWxIKzhrTkkrOXpzNFRLS0pRR0JweXBaWmtvM2Rza3dBMVYydXV2Tm5KTU8xNlA5WXovOWtrNS8Kc1FIVVFCZ1BDWFlvSXFOc3NNRndkNnFzbGxqaEtrQ3d0WG4wNmlUMlc1dTVRR2c0U1locDZFZ0pONnI4ZDV5VgowVndsV3RhS1N1U2EzYWxCbTFoSUlWL2NNdStuYzBVRTBiQXpQdTNsWHIwSW5GTFNYeGU5NWRCRU96S3JFclI5CmJBQWdtK0QrQ3p3ZXpKVnJjUlRHVUtzWHhTSlkrWFhSUnpQVngraklYbjAyRlNvSDhlUEUzZmw2S3RxNS9QbVYKTHNBOFcvQnV2Vk1EUUlSVDVPNGRIQmJLTTAyemIxRjI1N1Q0Y1lvckJmVVIvWkw1eVV2WU9QbUYxWE9EdXFGTgpiRzFVRVV2MzRXaXNJWnk2VnlHOWlQc3dYemp4NW0vWEprYnJBNUVYUXBpNzN3V0I4enNiaUVPUHRWcS94VExlCkNIbGZXRVVZdWNUZ0lqS0NkZ3RKNDlmRkd4VTU4bFIrL3N4N2hyMlA0dkJFM3dpYVFNSTN3V0RBcUIrRmxLSDAKQ0FkNlU3L3h4d2ZNQXR2WjNndXNWMlRFOWl4VHA1MFVRTm85STA4WElJcHZaSGswSWFBMUhOS2lVNlZnUG0wYgpNRTZXV0VRejgxYk1vVCtuZ2NMMUZ1dFBhNWZPUnhCbFNWektPNnd3UVlRYkNRU0JSNHRjbEQ5U3psNnI2dzQ1CmsxNE9wcXdhWHFKT1d0RHVBdkhhbVVTc3Z1b0RwaXZkSGtLcXFQb3pHaCswTHFIVEx3WUI4UDR4aWYrVTNvTlUKSmFReHRoWnl2azhFU2xvdTZib2ZPaHdNM0RlQkJKd1NEcVprbkJBSVVVN3NJK3Z0TTJKRTJCMXJHN3VXaUg5MgpYNXdxcU1Xc1BRb29nTEVjNkRaUE51Qm0wYXgyMWVVN3hvQll3NE9uZTBlLzhyREFEQ28rdUNOZ1h0NERGaDlEClE5djFEYlp6Y1hEMFNsU00wK3ZGVFV6amdxS3dSMWtib1NuTzFiMStBcGpBdnVzcjNMV0xsZENVUk93cVdBb1IKZ1VGTW9QZG1XSFVteHBkcDc5NnZTby91bUE1bUpCTE55dGFtYW5MaEx3WElOQkpNd3JreXZ5RW9WV0NDVWRUNApRTEEyWTQwZDJSUlpnWUhBUlZLOTN4U1M0UHhEeUZyWHBLek04cGxzSm10Ny9xVWVuZWpOUjlHZmpxTE5ML2FnCnRKY3YxWFhPdEs1NmtVT0hGVmZ0Wncxb2NnUlh1M1R4dkpjUUc0cGt4d3hXNFRVUXFCanVkZTYxa0p3SWdlS20KQXVyTEcvTnMyVG1kMGVBSHhPRFhpWE5WVkZFdXBtMi8zaWpjVGhUcHYyelYwbDd1QmE3YzFEMjhtM2ZyK1VTbgpQRTR0SnVISk5XZzhxWTJTUFQrQzc4VEFQNFFNdWFFYUJKNWt3ZGZBMFJTSzVsY0FPTmNveFpaRGpSaFpkYkZzCm0vTEhSMmNPMlZXS0R0bU5VQzk5R096dUU5aWhHN0tPYWNza3krRmdxY2l6NVMwR3hLTFJZZ1VTTklGMWJBcEoKRWpESVZRR1BPY2crdFZ2Q1lPbnZDSkpRQjBQZ0xnRUNqRDQ1Z082UjFDSE5pN1JQeXhMODlrNWQvRllBRUoyeQpRYnhCVUk1b1BBTjAvSVZsQytRLzZ5STJYQms4NkJ3QXlUbTBtdEVOYXpuVm1IUUpINTdmSEdzd0RJSTFkNzl4CkRiY1NnRDF5REo4dzM5LzRJVG9odzFFeEZSM3hKb0VyM1VqbVBMWEgrL1NDTDNyK1NHaWMxanVNbUo3bm53UFoKOWx5Z0N6eGFuSnZaOVVScURNZ2ZOT0hZdExnUGl4Wk5WdGVnZ3hKNnl3TnpjcEUyekk3WlhqT1VwMFpoaDVlSwpIdXlzQlR1NTVzaUNZdXFDczBWUWRId2hnMGcxUk0vOUcwU2VhN2FBRFFhS2l6Um1nNWtGYjdENmVQOFZIcG5GClQydkxMcm5CYWxtN01pOGgvYTNmQXA5NDNMWHF0dzhCZnFyMXpIek00THRKSHUwcnBUendjOThzSTl5V2xDaFUKQ3ZTNkFtSWJnREJWajVyc2hqMDRTMlZ5YlFPNzlpUDJwS1JWUThUWkMyVThhemRabFMyTm9kTW94QWI1VVJlMwpmU2lXVDRpSFY4RHpud05LRVhnc3IyZ1JTd2diYmpUV2xKcWtUNllqaDZQVEVBRFIxU1k2U3g4REdUTXFBNzFoCmdvRElrZzNOZ3JRL3Ivc2ZOanJubERVeUcrT1NLOWhZblo2RXk0NzBXWDBTQTFsNGhrZGF6c0pNa3o3Y24wWmkKMXpzaVYwZk5idmpZcWxFM0NGazV0YTZLUTJxaVk2dmxnaUNoWGV1RVhCND0K
  - secure: jIeL3QyZGeq/UzUx06jeU8WUpIgBtuJGVjdObsbvvs2vk9ZHlhd0C1UzXbNzEP7lFol+9AnDiXnNLHduItibelBrWlJjJABbXvOL2q8JHGOJVUPYKbzhlDocmHU1uttzRrQsFZDZOZI/pxZnzFZ0JC3syM+8LwIKoox+upN6otINaP8SBaZ/h9KUCZ+E7tjZov4XtvqXdLjRVGJkdCgvqhqND7wFomF0oEcBGfx5j62WSJO4yGTu+xXyKMHvkXTDFZwAsbZ6QAKoRJy8BZt+OOfgK4wvk/tJ2GcSMhQ+rgGDx89hrSYQE8yPKIqWAC3Y1qds7ffuvWHd68MccaqaDF4CoCnWOfbkAnQUtXMgZNV2bnaZBxRuehjpZRVa5aoUTkM3Y8qxFBJF/3VYH6mdTRHSHae84BlAHOYZvuu8HMWbaZZ5Dg6dPH+ci1BulGn7Ux5ScQPe3Y791q++rvQaxGW7PIzixB7pVp9oLUTakQsKrhoG/iZYtgXYEg5ERxwjYsAg6omYVuxeqt3WHXmhcf+cJsULaNznCrtq3+JGByLZVlzWWUPjf/u0Ller2mPnzRbNonN0M0RCFeS8F38uSdwnnZUd4n3EBQZWGkVKPEsT6ejq6vaMp0c/1tgNgUpecnry2VKNoizeiNikNdv7SrI6/i2t7d+zmOhuLpdFfug=
  - secure: Nm/HFe7JWtxTmACHl4AquthGCL4RRA+iI8vsJyqKLnBjgQCeuSXPcNaQ09dXNOpDWIZryGc22etFyqDO44Yf6NChJ1vKQ5kySDtAOLBVSvuw4hjgIqu6cY23vT/C1wGxgYTw8AZVNnU6wFm36M2WMwV602pzKfAq8mvytu01cC1MLyA4TRf2saMjepeEcojgjIO86scEFEZdY07nvaGirVU15wrVO7rX+sNYns3pT3NMdUqc+wt4wuD2+GrLMKrU1gEDoO9AOAg5M+tRFM23rAUIvsM0tF6pmRVAMKNggUV8gOeuT/EzubornKFSmEthnKyEj+EVs6zsJxOuOSYYbnNj+2lfeFtUW7i6DmWK4aSO4HapzlB5Dd1PmbxkbVg/bPnft1Jw74KErjP566AQn5gz25U+XA0cEeFypkGt4CLkez4ZqysQHfHl9bt4dEMwngnEHthPbyFOfPKWI7FehV/62+t1daBIIKecvE4VtRB0azuB6rzeHrdoG8lJrhosVwzGdazBsP0QD+r2gS6yo5Sx0LgZjWBybETRKNGQLvqi8/63rBkkCbKZt0W5cBJBuaoWl+YTT25yUaui/qPQOQW7ucbweWUYceZxi29TkxreIfyptmHSosgGLBEQli9JeLN6ywCN4OibaR3beYhNEndivG8rupicqopCSHkFHW8=
  - secure: FLm9AIneWcPiveffVKUEhCWS0xLKX9v5szkKXW0hSi4i0DIF1/njULly87vp23nipqZ6ouwmNYObLXfE599rNaEGPLKgWTMT3YOuSvvvwjmKPtXGQP708hnSszwY7FZ5IQNMmYxBQILxSSLwxCzyiUMagjmiQIKzWy0/nQlFBbCca80VOi6PJMflr3dHsa98mDKlMmvY7Kn2TKdRhPji1PJVwSimUJ7oXZUBmgzJJFm6nZHKdkZDUUcJ31Q14sSbo5k23LMT6CGgN2PuN9W/kraHTqEBTqONcyRfZRYRm4QqR7utkTJR1R632mvNJMIAf3kpXqgyxfoJlmQWzcO6XPRxgB4nOONo8YwcdWKs6sY/3O/b+9RDYUU+Nc43/Huvgz2r4z/lQrehr/mADOHcTWS5pnsidk2EjB8PJHAVeDb5FX4/CFuWWRJieaME2hCAnqlFKIVHdF4IZQgfvN89va7BLaDBjMbayN3i5q0eUObnGnPq7ANvVILqEa9ABtF/zqeTd9FgltGqDMWpH0hgBz8X/4n+Q+yNPIcDMRjLyAyf0o4TGVMHwS6gm+3uRUAyxp7R3OfciRy/qG+Ii5ro81pOkEyu4Ftuy/FGmtjwcxMEMIBObH6PsCbATW39qh7RgSThJ20cYVANVfYcchcNGXZr+o4TghBYaBNbGA6SG/A=
  - secure: MCM0AuPydK7VSU3PIM+iX2G3ndPbRFahXNYTWoeIQIY3chEd/y6bcPfaPLv1B86Q7TT0UqFPF2Td1LfC79MkSRoCgb6IuXWzkht4FzKAZf/hpQf4Pr6ceKUnaIWdXD+y/LLrHtOOgDZm4RJWsJ8DyOXaSNRYR3BSKQC8jUN2yk8d4XTNw9QixL4rnxGf5W7MnynEtrC6Ox0xfOSZJDt1XmEjz9NJrpE/fE9jDZi5EK3ROB0OsShPP14IBo118mvyORObAfwxzt4sCdG2K50mi6tOmJ+0aTcljnp8iapKJEocu+1h63EgXEJ8kMzRhrwMYzA4PV23RFd0tPwXR54gIP2psflG6VAheImGKmVI4E+1Izmn2JaNPhQQBqUb2trxFA7s9YSZWSOrU5AD1NM2YDTgXMNb5Km//ALnvYnykoZ4eVUZf+IuZsfIJFF3Q0At9uzAYbhU1glKiwHQefdhPLlz/Uo9PXlrV4IAW+fqogbS5ZSzrBMVMgt3Sl/fbpQUi4MFGpk2VhPuQATams0xr9zyuguZ2P5vCtg8ddmH29L8gflRybfX4MwilvO5GjwSFZjao/eMnH4G3HbZbRPXNeuqRqYTP9ZmxIg13h3D/XkmiD3FCa6FGTgQhsuhvWNx0m+XfV8sLR9duZI8u2UuZe+95nBfYxo7prVRkFF+hDc=
  - secure: EDh1VtwkX32LGPmNeFy4mOeDLhFlKS8NtDoYRfXANzSLpZV8agAl5clC6NvEcHIo41sKiXmLB7XXrKobvadWHJr5WfisJVfZB3mWSFMb+CffghuIUcPLmVNd34nv2pEb0fEwj//aP4jLpa0XTqEhv9bO8WZMxI484BM0TNfaLQPw1xTHcKCQD3QlP5zPIh5A5Yc6wmmVrCwaE6tQygb27Qs2x6bqcOGcTXG71xTMUYjt/w5KdfkGABIJyYSdJrn9OCdYNCEGJnD6/qLArZE1wn+aaKMgC3BMXzjjfsbeVgIkelTldAS8OIwJ3moD4/04Bm+wYhsOyDVyCpUKW2HvP0ARRLh5AGdcVMwYvem90eyXnlnTnjEOnyZxXoA8qaWFFbyg4dKu8FAoR7UTuohZgsPxn6zG2ZNL/7y+CF9ABtZDchOvBFD0erLvBhFh/nuHkiYQN+VOBxTzaLW05FLf5lK/cFJDJYpqa6wyizFHVB5gxFxFQTuBsiSQCGE2Rvq3rYNtWjFD/OhV8QP66lzoHVUO14nVgevbsLI+4JqatTf8iF2qHpk++AqLvfj/j/2TMrZawIn9rYzOVZWm0z9fcGOsNGlmCXoXBOon+0RT2oEN9KQjLLhv7JZVmNa98CEi/JXfNVZqxixvVZVf3hlFpFWp38xk7kEzdAiep5nRWQY=
  - secure: GJ0M84eB2OiprgwDaIyR+K3f3lvqtnjJzPsvuBjqUMD7mtKS81N9fo0CsCUqO1ZYViVYuLl90EeYF2vFb7vsoAVyTGqTmx3/2mLmSxQL5EvdwrZxAcXfIW963HzNz1qGNXACSs5ZQZEeDWY5VdKQZKnCBk1VlmQjmzXNdlzBtak5TRhwZhI2RanqDcTpJs+Z4jgiGL6oh0dhqfmzwamTT+Oh2ct7YUm3+untdJrYzl3VV4/wklyeck0oo5Ll30Ng0B3gQzXTboltl/y2JDeBy3QueAXNQ8qugOG7XDi1wnLKdqoL7tQ7ofseXE5+N7j3YkMe5E97V2GUkln+P8e9q/kgUsc+63qkN830GeWMIeMaP/Pb0l5SNi81IxX6lTGW1VMICiCyC/xPFO++rU2mppHcWFUshS5dslctCYcnF2OX+CJ+gUlT6lAGPyoX4PXYwErJnm56ImJwWQwE1hdIm/lobJ3pOdJmiWphvXPvofPR0LrNvcQJu1wI38bLskiQXDYCELWfUkV57YzVoLm4nBUOIqU0ePeWc7jB5bfmKV4pht7+G2jGyH3M7vKtjvAsZrXbwDZZc/aJ2n1C7vyigCuNcuOBLvayTVo6SA9ZL9zx1AbQWkRYEQsCr/NsD7btLaYSQkjPyJcuoDyO33RtB8lPJtGJSA6tjs01FrHxBgo=
  - secure: jAZSuuDvdq275iCI9uzkpshXHrJYLowXU1N1BxN42KLZl4dlmj5o9GMOp8t+yBPbukIhbzrkPGyer14/LaBgxPc+lLk3zM8KMPtdAVSm6hYT0Ot6IC0QvyX+0VG85mSYFULDBUd+gm9rYNAS4thV68WHLELNEkjcwRLolluBeTQQSqS1IVpF0201spyh7od/bA/+yh/SB5s0z93L8oglAfSr/682tKhOOR8KVmCV/0Yg/HYI0hbY3aoHWFd7foxoXYErvycEJ6JrxuD3Klh77mRZ87NXXOI7a8Bxa5Oaj4A/56GauJYRPs7bCaPTQxWPbv6NH3NAqHPd1i4W/5xEk+ECaqkW/aP8dn9J7Y1K0dZg1Eyg+WQySVnNqByyFtDweARhg9/j8LwZhGLJ89Dn15lIF6knAxlvr4ANDI8VVXpfClYs8NTtY87VGd9v/y8ctrF/9sESRbZEWJpfP5BdECYbyZ6j4QhCoHaB9cQ7zr4Fd0DROSdIhwPc9NLJ9aPS+KQvCkCu1Z7DEtYsvqQp+SO2DT/I9RkKvZ8xz0jDAq9y5GGCQ9WXtY7ne35AydpRHFqR6PiSGNZFS4WFwtk7Len2hLawCfUQB3CL1PPGyPHhtDfTbsmsd3zUgRJ1dPrQvzEIsa/uj3Dv2YAC3i9YMlPfGpdxiRA49Xz6IB5RLVk=<|MERGE_RESOLUTION|>--- conflicted
+++ resolved
@@ -456,21 +456,17 @@
     stage: test
     jdk: openjdk11
     install: true
-<<<<<<< HEAD
-    script: mvn -B -P test -pl test/rxjava -amd install
+    script: travis_retry mvn -B -P test -pl test/rxjava -amd install
   - name: "SparkJava [openjdk8]"
     stage: test
     jdk: openjdk8
     install: true
-    script: mvn -B -P test -pl test/sparkjava -amd install
+    script: travis_retry mvn -B -P test -pl test/sparkjava -amd install
   - name: "SparkJava [openjdk11]"
     stage: test
     jdk: openjdk11
     install: true
-    script: mvn -B -P test -pl test/sparkjava -amd install
-=======
-    script: travis_retry mvn -B -P test -pl test/rxjava -amd install
->>>>>>> 091c717e
+    script: travis_retry mvn -B -P test -pl test/sparkjava -amd install
   - name: "Spring Boot [openjdk8]"
     stage: test
     jdk: openjdk8
