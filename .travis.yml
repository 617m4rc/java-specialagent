# Copyright 2019 The OpenTracing Authors
#
# Licensed under the Apache License, Version 2.0 (the "License");
# you may not use this file except in compliance with the License.
# You may obtain a copy of the License at
#
#     http://www.apache.org/licenses/LICENSE-2.0
#
# Unless required by applicable law or agreed to in writing, software
# distributed under the License is distributed on an "AS IS" BASIS,
# WITHOUT WARRANTIES OR CONDITIONS OF ANY KIND, either express or implied.
# See the License for the specific language governing permissions and
# limitations under the License.

dist: trusty
language: java
cache:
  directories:
  - ~/.m2
before_install:
- 'export MAVEN_OPTS=-Dorg.slf4j.simpleLogger.log.org.apache.maven.cli.transfer.Slf4jMavenTransferListener=warn &&
   cp settings.xml $HOME/.m2/settings.xml;'
stages:
- install
- test
- deploy
jobs:
  include:
  - stage: install
    jdk: openjdk8
    install: rm -rf ~/.m2/build ~/.m2/repository/*
    script:
    - 'if [ "$TRAVIS_BRANCH" = "master" ] &&
          [ "$TRAVIS_PULL_REQUEST" = "false" ]; then
        mvn -B -P report install &&
        mvn -B -DrepoToken=$REPO_TOKEN coveralls:report &&
        mvn -B -Dassemble install;
      else
        mvn -B install &&
        mvn -B -Dassemble install;
      fi'
    before_cache: find . -name target -exec rsync -R -r '{}' ~/.m2/build \;
  - stage: install
    jdk: openjdk11
    install: rm -rf ~/.m2/build ~/.m2/repository/*
    script:
    - 'mvn -B install &&
       mvn -B -Dassemble install;'
    before_cache: find . -name target -exec rsync -R -r '{}' ~/.m2/build \;
  - stage: deploy
    jdk: openjdk8
    install: rsync -r ~/.m2/build/ .
    script:
    - 'if [ "$TRAVIS_BRANCH" = "master" ] &&
          [ "$TRAVIS_PULL_REQUEST" = "false" ]; then
        eval "$SIGNING_KEY" | $GPG_EXECUTABLE --fast-import &> /dev/null &&
        mvn -B -Dassemble -P deploy deploy;
      fi'
  - name: "Akka Http [openjdk8]"
    stage: test
    jdk: openjdk8
    install: true
    script: mvn -B -Dtest -P akka-http install
  - name: "Akka Http [openjdk11]"
    stage: test
    jdk: openjdk11
    install: true
    script: mvn -B -Dtest -P akka-http install
  - name: "Apache HttpClient [openjdk8]"
    stage: test
    jdk: openjdk8
    install: true
    script: mvn -B -Dtest -P apache-httpclient install
  - name: "Apache HttpClient [openjdk11]"
    stage: test
    jdk: openjdk11
    install: true
    script: mvn -B -Dtest -P apache-httpclient install
  - name: "Apache Thrift [openjdk8]"
    stage: test
    jdk: openjdk8
    install: true
    script: mvn -B -Dtest -P thrift install
  - name: "Apache Thrift [openjdk11]"
    stage: test
    jdk: openjdk11
    install: true
    script: mvn -B -Dtest -P thrift install
  - name: "AsyncHttpClient [openjdk8]"
    stage: test
    jdk: openjdk8
    install: true
    script: mvn -B -Dtest -P asynchttpclient install
  - name: "AsyncHttpClient [openjdk11]"
    stage: test
    jdk: openjdk11
    install: true
    script: mvn -B -Dtest -P asynchttpclient install
  - name: "AWS SDK 1 [openjdk8]"
    stage: test
    jdk: openjdk8
    install: true
    script: mvn -B -Dtest -P aws-sdk-1 install
  - name: "AWS SDK 1 [openjdk11]"
    stage: test
    jdk: openjdk11
    install: true
    script: mvn -B -Dtest -P aws-sdk-1 install
  - name: "AWS SDK 2 [openjdk8]"
    stage: test
    jdk: openjdk8
    install: true
    script: mvn -B -Dtest -P aws-sdk-2 install
  - name: "AWS SDK 2 [openjdk11]"
    stage: test
    jdk: openjdk11
    install: true
    script: mvn -B -Dtest -P aws-sdk-2 install
  - name: "Cassandra [openjdk8]"
    stage: test
    jdk: openjdk8
    install: true
    script: mvn -B -Dtest -P cassandra install
#  - name: "Cassandra [openjdk11]" # This is commented out, because Cassandra does not run ok jdk11
#    stage: test
#    jdk: openjdk11
#    install: true
#    script: mvn -B -Dtest -P cassandra install
  - name: "ElasticSearch [openjdk8]"
    stage: test
    jdk: openjdk8
    install: true
    script: mvn -B -Dtest -P elasticsearch install
  - name: "ElasticSearch [openjdk11]"
    stage: test
    jdk: openjdk11
    install: true
    script: mvn -B -Dtest -P elasticsearch install
  - name: "Feign [openjdk8]"
    stage: test
    jdk: openjdk8
    install: true
    script: mvn -B -Dtest -P feign install
  - name: "Feign [openjdk11]"
    stage: test
    jdk: openjdk11
    install: true
    script: mvn -B -Dtest -P feign install
  - name: "Google Http Client [openjdk8]"
    stage: test
    jdk: openjdk8
    install: true
    script: mvn -B -Dtest -P google-http-client install
  - name: "Google Http Client [openjdk11]"
    stage: test
    jdk: openjdk11
    install: true
    script: mvn -B -Dtest -P google-http-client install
  - name: "Grizzly Http Client [openjdk8]"
    stage: test
    jdk: openjdk8
    install: true
    script: mvn -B -Dtest -P grizzly-http-client install
  - name: "Grizzly Http Client [openjdk11]"
    stage: test
    jdk: openjdk11
    install: true
    script: mvn -B -Dtest -P grizzly-http-client install
  - name: "Grizzly Http Server [openjdk8]"
    stage: test
    jdk: openjdk8
    install: true
    script: mvn -B -Dtest -P grizzly-http-server install
  - name: "Grizzly Http Server [openjdk11]"
    stage: test
    jdk: openjdk11
    install: true
    script: mvn -B -Dtest -P grizzly-http-server install
  - name: "gRPC Http Server [openjdk8]"
    stage: test
    jdk: openjdk8
    install: true
    script: mvn -B -Dtest -P grpc install
  - name: "gRPC [openjdk11]"
    stage: test
    jdk: openjdk11
    install: true
    script: mvn -B -Dtest -P grpc install
  - name: "Hazelcast [openjdk8]"
    stage: test
    jdk: openjdk8
    install: true
    script: mvn -B -Dtest -P hazelcast install
  - name: "Hazelcast [openjdk11]"
    stage: test
    jdk: openjdk11
    install: true
    script: mvn -B -Dtest -P hazelcast install
  - name: "HttpURLConnection [openjdk8]"
    stage: test
    jdk: openjdk8
    install: true
    script: mvn -B -Dtest -P httpurlconnection install
  - name: "HttpURLConnection [openjdk11]"
    stage: test
    jdk: openjdk11
    install: true
    script: mvn -B -Dtest -P httpurlconnection install
  - name: "Java Concurrent API [openjdk8]"
    stage: test
    jdk: openjdk8
    install: true
    script: mvn -B -Dtest -P concurrent install
  - name: "Java Concurrent API [openjdk11]"
    stage: test
    jdk: openjdk11
    install: true
    script: mvn -B -Dtest -P concurrent install
  - name: "Java JDBC API [openjdk8]"
    stage: test
    jdk: openjdk8
    install: true
    script: mvn -B -Dtest -P jdbc install
  - name: "Java JDBC API [openjdk11]"
    stage: test
    jdk: openjdk11
    install: true
    script: mvn -B -Dtest -P jdbc install
  - name: "Java Servlet API: Jetty [openjdk8]"
    stage: test
    jdk: openjdk8
    install: true
    script: mvn -B -Dtest -P servlet-jetty install
  - name: "Java Servlet API: Jetty [openjdk11]"
    stage: test
    jdk: openjdk11
    install: true
    script: mvn -B -Dtest -P servlet-jetty install
  - name: "Java Servlet API: Tomcat [openjdk8]"
    stage: test
    jdk: openjdk8
    install: true
    script: mvn -B -Dtest -P servlet-tomcat install
  - name: "Java Servlet API: Tomcat [openjdk11]"
    stage: test
    jdk: openjdk11
    install: true
    script: mvn -B -Dtest -P servlet-tomcat install
  - name: "JAX-RS Client [openjdk8]"
    stage: test
    jdk: openjdk8
    install: true
    script: mvn -B -Dtest -P jaxrs install
  - name: "JAX-RS Client [openjdk11]"
    stage: test
    jdk: openjdk11
    install: true
    script: mvn -B -Dtest -P jaxrs install
  - name: "Jedis [openjdk8]"
    stage: test
    jdk: openjdk8
    install: true
    script: mvn -B -Dtest -P jedis install
  - name: "Jedis [openjdk11]"
    stage: test
    jdk: openjdk11
    install: true
    script: mvn -B -Dtest -P jedis install
  - name: "JMS 1 [openjdk8]"
    stage: test
    jdk: openjdk8
    install: true
    script: mvn -B -Dtest -P jms-1 install
  - name: "JMS 1 [openjdk11]"
    stage: test
    jdk: openjdk11
    install: true
    script: mvn -B -Dtest -P jms-1 install
  - name: "JMS 2 [openjdk8]"
    stage: test
    jdk: openjdk8
    install: true
    script: mvn -B -Dtest -P jms-2 install
  - name: "JMS 2 [openjdk11]"
    stage: test
    jdk: openjdk11
    install: true
    script: mvn -B -Dtest -P jms-2 install
  - name: "Kafka Client [openjdk8]"
    stage: test
    jdk: openjdk8
    install: true
    script: mvn -B -Dtest -P kafka-client install
  - name: "Kafka Client [openjdk11]"
    stage: test
    jdk: openjdk11
    install: true
    script: mvn -B -Dtest -P kafka-client install
  - name: "Lettuce [openjdk8]"
    stage: test
    jdk: openjdk8
    install: true
    script: mvn -B -Dtest -P lettuce install
  - name: "Lettuce [openjdk11]"
    stage: test
    jdk: openjdk11
    install: true
    script: mvn -B -Dtest -P lettuce install
  - name: "MongoDB Driver [openjdk8]"
    stage: test
    jdk: openjdk8
    install: true
    script: mvn -B -Dtest -P mongo-driver install
  - name: "MongoDB Driver [openjdk11]"
    stage: test
    jdk: openjdk11
    install: true
    script: mvn -B -Dtest -P mongo-driver install
  - name: "Netflix Zuul [openjdk8]"
    stage: test
    jdk: openjdk8
    install: true
    script: mvn -B -Dtest -P zuul install
  - name: "Netflix Zuul [openjdk11]"
    stage: test
    jdk: openjdk11
    install: true
    script: mvn -B -Dtest -P zuul install
<<<<<<< HEAD
  - name: "Netty [oraclejdk8]"
    stage: test
    jdk: oraclejdk8
    install: true
    script: mvn -B -Dtest -P netty install
  - name: "Netty [oraclejdk11]"
    stage: test
    jdk: oraclejdk11
    install: true
    script: mvn -B -Dtest -P netty install
  - name: "OkHttp [oraclejdk8]"
=======
  - name: "OkHttp [openjdk8]"
>>>>>>> e53da834
    stage: test
    jdk: openjdk8
    install: true
    script: mvn -B -Dtest -P okhttp install
  - name: "OkHttp [openjdk11]"
    stage: test
    jdk: openjdk11
    install: true
    script: mvn -B -Dtest -P okhttp install
  - name: "Play [openjdk8]"
    stage: test
    jdk: openjdk8
    install: true
    script: mvn -B -Dtest -P play install
  - name: "Play [openjdk11]"
    stage: test
    jdk: openjdk11
    install: true
    script: mvn -B -Dtest -P play install
  - name: "Play WS [openjdk8]"
    stage: test
    jdk: openjdk8
    install: true
    script: mvn -B -Dtest -P play-ws install
  - name: "Play WS [openjdk11]"
    stage: test
    jdk: openjdk11
    install: true
    script: mvn -B -Dtest -P play-ws install
  - name: "RabbitMQ Client [openjdk8]"
    stage: test
    jdk: openjdk8
    install: true
    script: mvn -B -Dtest -P rabbitmq-client install
  - name: "RabbitMQ Client [openjdk11]"
    stage: test
    jdk: openjdk11
    install: true
    script: mvn -B -Dtest -P rabbitmq-client install
  - name: "Reactor [openjdk8]"
    stage: test
    jdk: openjdk8
    install: true
    script: mvn -B -Dtest -P reactor install
  - name: "Reactor [openjdk11]"
    stage: test
    jdk: openjdk11
    install: true
    script: mvn -B -Dtest -P reactor install
  - name: "Redisson [openjdk8]"
    stage: test
    jdk: openjdk8
    install: true
    script: mvn -B -Dtest -P redisson install
  - name: "Redisson [openjdk11]"
    stage: test
    jdk: openjdk11
    install: true
    script: mvn -B -Dtest -P redisson install
  - name: "RxJava [openjdk8]"
    stage: test
    jdk: openjdk8
    install: true
    script: mvn -B -Dtest -P rxjava install
  - name: "RxJava [openjdk11]"
    stage: test
    jdk: openjdk11
    install: true
    script: mvn -B -Dtest -P rxjava install
  - name: "Spring JMS [openjdk8]"
    stage: test
    jdk: openjdk8
    install: true
    script: mvn -B -Dtest -P spring-jms install
  - name: "Spring JMS [openjdk11]"
    stage: test
    jdk: openjdk11
    install: true
    script: mvn -B -Dtest -P spring-jms install
  - name: "Spring Kafka [openjdk8]"
    stage: test
    jdk: openjdk8
    install: true
    script: mvn -B -Dtest -P spring-kafka install
  - name: "Spring Kafka [openjdk11]"
    stage: test
    jdk: openjdk11
    install: true
    script: mvn -B -Dtest -P spring-kafka install
  - name: "Spring Messaging [openjdk8]"
    stage: test
    jdk: openjdk8
    install: true
    script: mvn -B -Dtest -P spring-messaging install
  - name: "Spring Messaging [openjdk11]"
    stage: test
    jdk: openjdk11
    install: true
    script: mvn -B -Dtest -P spring-messaging install
  - name: "Spring RabbitMQ [openjdk8]"
    stage: test
    jdk: openjdk8
    install: true
    script: mvn -B -Dtest -P spring-rabbitmq install
  - name: "Spring RabbitMQ [openjdk11]"
    stage: test
    jdk: openjdk11
    install: true
    script: mvn -B -Dtest -P spring-rabbitmq install
  - name: "Spring Scheduling [openjdk8]"
    stage: test
    jdk: openjdk8
    install: true
    script: mvn -B -Dtest -P spring-scheduling install
  - name: "Spring Scheduling [openjdk11]"
    stage: test
    jdk: openjdk11
    install: true
    script: mvn -B -Dtest -P spring-scheduling install
  - name: "Spring Web [openjdk8]"
    stage: test
    jdk: openjdk8
    install: true
    script: mvn -B -Dtest -P spring-web install
  - name: "Spring Web [openjdk11]"
    stage: test
    jdk: openjdk11
    install: true
    script: mvn -B -Dtest -P spring-web install
  - name: "Spring Web MVC [openjdk8]"
    stage: test
    jdk: openjdk8
    install: true
    script: mvn -B -Dtest -P spring-webmvc install
  - name: "Spring Web MVC [openjdk11]"
    stage: test
    jdk: openjdk11
    install: true
    script: mvn -B -Dtest -P spring-webmvc install
  - name: "Spring WebFlux [openjdk8]"
    stage: test
    jdk: openjdk8
    install: true
    script: mvn -B -Dtest -P spring-webflux install
  - name: "Spring WebFlux [openjdk11]"
    stage: test
    jdk: openjdk11
    install: true
    script: mvn -B -Dtest -P spring-webflux install
  - name: "Spring WebSocket [openjdk8]"
    stage: test
    jdk: openjdk8
    install: true
    script: mvn -B -Dtest -P spring-websocket install
  - name: "Spring WebSocket [openjdk11]"
    stage: test
    jdk: openjdk11
    install: true
    script: mvn -B -Dtest -P spring-websocket install
  - name: "Spymemcached [openjdk8]"
    stage: test
    jdk: openjdk8
    install: true
    script: mvn -B -Dtest -P spymemcached install
  - name: "Spymemcached [openjdk11]"
    stage: test
    jdk: openjdk11
    install: true
    script: mvn -B -Dtest -P spymemcached install
env:
  global:
  - SECRET=VTJGc2RHVmtYMSs4U1V6a3VZQWp5M1hnczF4b3N0S1h2OGFlTEVBVGFTejZ6aDZ2aXdBall6UzBJWit0R05EcgpFU1FQM2N3Y1FJYnBZWUlFZ1oySGFvMmI1MFUyTmxRYUhSVEhBa25oR0lwOFovbnpWNk4xSHNFSVNSWTJUMkhnCitreFY4bWJneFQxUnkwYUNyTnF1dkVVbkJKRnorVVhQZXhwOW5lQVBlVTBobllmTGkySDIxYi9EWUJoRHRDREwKaFJRRjZJYW51NzVlcUc2OEExMkNmUHlDaVFsdTI0YzVCZURoRkEvM3NhbW1KZHd6cFk0bmkzUkZxS21uUHMrdwpveEY4aHVhQXU3dkIxd2JrZlFtblgvRHJkcEgxdjBXeS9yMG1rd1FjVjV1aTNTVEp6aE0wTU5SQW1PL1FROWpZCkc4QlVXZHc2UGdrUFBZWWhmaVdwbFFtWHFjblhjSDFWcUR6RGxUMldMZFlYbUxjaDE3aTVuUnRFWVR1YVVEK28KWXdrZ1dVVzdhUkVLeCtSTXhobVo3Y1NwNnk4WDdxczNwZVk0YWg5ckxyRkJoNWtadWJMYk9LQmEvdUVsVDZHaQpMMGpiOW1OUGd5THVaM3pVR1dub25KWVg4ZXZqdWFtK1JFSkdxVTJzUHZrcUsrZzQ1WGFDdEU5UEZOWVRtdm5xClVHWEVNRkRxbnZ6UkszMFJLYm5ZVzlOdTREWVZzb09lZWdJS1Z1UEFsSlg2SFMwZm9Kckltb1RVcG5DVGFYdEMKRnpoaitkb1JSeEh1ejhnRkhVNnJXUWJ0ckhsQTMxZ3IzZEpXOTRBMVpQN25HUDBPZHllM2pYV3MzZERhM3hsagpFVVVxWVNJb2lFTC9kMFJrTVc1MEJheHhrdFc1RTNJU1RWbms2NEthemsrZGdlSHFHTXc3VEJRZmk4ZmJsTElJCjhMQ1lRZ0xxdkdkNStvK25tbFRJSkpwT2dmUjN5ayttcDU0Qk95ajhIZHhlZ2hmTXd2MVQ3YlRUL29ZNXhmdngKRkhFWlF2QlVXYlhWT2hESVBWUkdKSEpJN3lFTk5qUm1WejZCTVh6SEVMeHIvUjI1ZXF5RzJyRFJmOFNPdFJkYQpOVm1Ddk5DSERqMXlIeFFRc3RoQ0haU3dxMkl2T3dlckxBY1g3SkpWYlAzaUdxS1QxOUh3eGVlbXRhL1lZYkdNCkJXS0lhbXF3aDd3WGtSaFlvQ0ZDdEdyZUdIcjhRYWErTXdTYTN0MmdRSGgyUWxUcEo2NVZjZHo4dFdrNHF5eUcKSUp1SWV0Z0VlaENLSHlRdUY1UWl1cllrR3diNU1mMnRMU1RqcW80OHQxSmIxVzJmMW90TWo5OW5DN0ZnNGpvdApFNytwYmMxOGVaNldKaEdsSjdWLy8vL1h1bXpLSE9zRjFxcGdZWktWRldaTDBHT1BpWHlOTTdwVDBjV2FSTzJtCm5rdzhxbE8yYktXZ3RWekJGMU43UTBrRVR1Q0tHVzZvZGx5cHhWVHZJSTVZdGNhL0dxMC85MWl1NlFXZjF3M28KNUxQU0pkV24rMWxjSDRvOGN3ZjQ5TkYvYkFNRlU3bE5BMk5EZ3Z4dWxEa1djTzVhU1RWUGxtN2tmRmM5M3F6VQovVHVORTJvdEY4YSs3aVRMWGtFZ2xvazhaOWdqdVl0Q0cyejhHWW1lWVdFZEtpbTloYzMrZEt4RERaUDBuZ1ZMCkJ6SE54bS9wZnNTdnJqVkEwNXV2OTROdGsxUTZBd3I0RU1qRGxQWVdTTnNVa2ZXV2VjQnNSWHljeDA3NlhQRE4KamN5WnVpVDYyVHVqbXdXU2xmMVNBNkowRlgwTGQ1bmpsSExmL0pQTzBZZ2x6N1dCUzZ1REVKV3RlQkNhQzNUbAp3ZXhhVGgvb3NnZkcxbCtkWEtQWFdaaFZlR290LzZIWS9xRmM0T1d2SlFqSk1IU3UrSzJNN2ppWkJMR2E2a2JyCnJEdVJxZzdGQUUwdGxiQkdySzZwNlJLd2lhWW5uUGhNMFRGNHIwYUlUMFhwRm1DejBzTDVGYTk1THRiaE83TncKcEo1Z2xpaThhdGQ1R1g5VXVzNTNTNEY4SDBoOXhEY25qKzRXNVVpL1pBMDU5cURBL3dQdjVnSm4yQkVKM3drYgppdnhMekFOREE5dGFxdUpSUk1tdHVpOWR2ZmhCM0psWVJOR0ltc2Q4cElxNlJWSThQNEpLZEtINkJDTkh6OE4xClRsc2w0M3RYUWx0U3RxNTFFeXU4MWRvWUNDSko3TUFrVGJGaDllOU8rZktkZWNsWGlEcEI0N2dCaW1ESVpIUTEKa1R2cDFMcUNMcXRKOXFPbGtua2VzQ25PNXJtbVpzbWRaQ0YrTm9kcHRnQ0wzeHhuY2I3YmtWNXNHNG5kOU1Xegp4Wksrd0FrYjJjQ3BNK3ZHTnltMCsxeEtKWUYyNXNyUFNNam1YQm4rK1JtbWhodUhaSFpLUHg0KzFqMEFmOHJOClZxanBzL0t1NEl0V3poMkQ1VXNKY2JmU0d5NVRUZ2tNZXBWQXh3R3dJRlQwcUlsSzB5SE1uVUM5VmN2RWYwYmUKS1hwclNqeVRXcVRFTGxDb1BxOGJzVnlqeHJSMW9lM1lUMlVWUlBYWnowOUl6eUJ5TWV3QlFxZDFrZnpRZUwxRwpYSWhJenphVlBySTJKK1hWdW9GOXAzVzAyNXFyWWNGYVpjQUJMUnRlbDdFVmlXZlh2T0lmYVdXclB6ZDVFU1BDCnIvMXIxVEtobE1rZjZEdWt0NDd5dytYN05EN3R1UG0xSUl3bW5Vc3BpRFpKSEM4K1R6NTBMQkJnL3pURGpCN2gKTW5aZ3U3bGVrVGIrSWt5a1lXaTJoclZrdHN6MGFNWlllbEFWYnNEV2I1aEFtb3dIQmxSZ3lwVFAwM0ZLYVRaMwpYY2lwZW11djdLTlQ2QlFhYjVTNWs1ZXIzSXU1anNZTHRJMVFjdGQ1a29UUXRaRDdETDVmWGVxcFJmWDNzMHA3CjZPSWJDcGQ4K2hWZjBEc1JlVjh5cmZ2R1daL0oxZDYwMW1tcWpaTXU5ZmpveGMyQis4RVZoc1hKcURka1VFbXoKK1NYMk5NMGlRQVc1YlZEYjhFVDJKcnZCeHV0NXlOOFZtamY0TzZnZCs5VThCalpDdzJWeDdTRU9xOTROVlNDTwp6MHc4Z2x0V1lWWk93Y2JyUDdVKzI0T29USEg2S09KSVh4NTFNYnk5M3N6OWQzb3Q1Y2owVVBzalJEcjM0NWR2CnZFT2x1cXZxTVRvam9sUTRISFo4T281ZXhaVW02UHQ1a21EVWRzUFRZMDJhU2dURVFvZ1l1aWY2L3JEdXk4SkcKNWVRNkhqVEluTkplTEVQMG9BTVdwWTl5NmNsd0huenJuTm9kZk1kQnJUb3l0OGF2N0w4UzJRNEhiNzZBakRDdQpQLzBPQ2lCeGRzRU1SLzk0Y0h6OVdiRGdocElKU3R0SFg4UHNWZlFhemFBenVLRU5iNkJMem4wc1ZUbEFkNEJWCkZIWTRHVTJ4L0JJMDhFR0tHRzVyU1FaQXRlVkcza1RmaXdoUlc5UWN4NSszczdJTnVRQVBseUgvL1FjZmdVV2UKWHpsRmlVM1YxMHE5SE5YTFpjNjc5amN6QzB3VG5va1lIaVBUVzNoSkVEVmRVTWpZK3hkMkd5SzhGUS9XUEQ3QgpmcDlzdGpnUXEzSllzTVVQL0h6NHBpMTNEQTZrZXcvRnNKYk52Z0FvL0xvWFV1RkErdzVNSDRGa0s1emw1ZFdqCkQ3Vk81S1Y3VmU4NWhoRGxrMXhQY0pjTFVOTFdTblBPR21rTzByczd2dVVIUUdqZHdhbTh3Rjl2TVRxTEJUVTEKRVZYRmJSeVEzYytZQS8wRzNqMmFqQWVrSUpnUGsvOENzOThkUkxpRzd1d0pyNHU0Snc3VXdqcG1lMFlCOVJBZwpPWmNPaXBIWWtLWkFnRFJGTGpsVXhMemJPQm83dFNBbFowUWJuajdaTkJRWUt6b2dCVmk4aFRVZ25QSHdkZVdxCjdtd2hIc1diMVl1bzlWY1U0L2NwS0lRNzNyTnZsNjBybjZ2eFRxNWNHOXkvTS8rT0dHYUhmN2s0VmhiSnhKdGEKeW1qbmZHSXlXUHdPR1BQYzVpeUp3UU5YTXROZDFxN0xpM0tGWFJwVVZxUWFIbkE2ZDZHM0R3UC9aOXBrOHcyVAoyUEtqcVNyYTlSUlRia0ExQkNnZ1A5Z1c5Rk1rRjZzQW9iK1BrdGlCT0lXd2R4bEkyUFNlWnhBSnMveXJLaXF6CkMwWU1HVmYycExuRVJvRFZYa0trbXdzSjh1VGhiRjI2SkZia0ZQVEsvRTJnYk5idGtWUzlRZ1BXbzZwUWZPM2QKeFQ3YVQyT2dyMEQ2OTV0VXIwVjVjUnR0U1I1VWc2N1lzbEV5SE9nL0V5WUhWZVNtRHpoOEFOSHZMUXhuU1hwMwpnTE9wZVhkdkVGaFM4N2lVQVNwQk1lVXdnYnZ0TnZTaHRqQWpGUHdubDY3em1HRFZwQkNpamgxU2JVTGdiRmNBCk1DV3FhZTBZNzlISERvYTZHbkVaSEJXZ0NLTGs3QW5JWFVGR0RtRlh0MDczdTZYWjVkbFZLSGhuMzltZDZYOUQKbWJjbkRmbi9hdW5FZGJjNEdDSG9xMzJVRUprZEd4SDhGM3ZhSWJtUW1BZVFLdzhLb0F2cVp1d1NUQlNQM3JrQwpKUyt2U2k3NytwR2lLaTZnNW1WKzFkb2pCaVN2N1VYOHdXdWZsWUx6NWFXRUY4ZHZYdTVNRE5xeit0cVFaTkVlCmVBWFlSK3R0ZTZXZ0xwNnhtRDRYODFUTldLM0JURVZ3RFJybVBzeFk2U3kvVVFLRzg4bFI5ZllSN1FnbGFaTk0Ka0xiKzRoenRGdkgzcHVWOVJvVW9rVTBFNWpxQXhVUmozZWNGYVcrNEhUZFM5d1lacFlCb2orY0YvYXBOSVFzSwpkakUrVjNvWnNIQ3FGTlRyOUFUcWsvVjV1M05ucUdCa2ttcmVDOUlKeXFVTjk2WTB2L2JNeG04TUw0dUdPNHU5CjdHY08rU2twbS9vSTR5R0N5bGhoMFBMeGN4ZVZvcy9YM1Q0bVBsTnZrQmgzbnZ1MUc4ckpVczI1QWlmSVNyUmsKaTVUc0IvNWc3WWxjb0M4TzB3b3oxZllob1cwOUJIOFppYkR3dDJ2MWcvRnNQd0NmK25TTURCYzFHMk1Yakd5Rwo1ekoxUlpVVC9Eckd1VDB6S0dMUEVsZGlldERIcUhjcHMwbUIxdWtKRG1rdTcrZFZuemxBN21vWXNpSVdtY0FjCmtkYlQ3VVdkZ0tKbXRLbDZpSUJGcUhoZkNMNTFhUS9aMC9qaE9zQXAyOTZMdy9UeWZpaHJiSnMzM0lIaTlqaEEKRGNSbGcrUTlOc0NZN3pPQndHSG1ncjd3aWl3cGxHRnF2c05aUTVjWHFnOWttVkdGaWk2ZmpDWWVJY0MxY0EwMApPakx5Y3c4ZmU1d2hKN2tWNGpiVGFINTl5SDRyUmwzQWxTRlgyZVloVG81YmVyM2NNYVpsZWJIUDk5ZW1pYzAwClozbUdIZGN3NUw0K0lxYXRkUkRXZS9mYk9JZlpTUk95Y1hsZ1VBUnJyZlZrMUlzMW1zamwrU3J5aFROQUY3L1IKdmIzUTZFYVlFMkpLdS9YbTlDZFlBNUh3Ly9zUC9ROUJRVmJBMjhhVGJPWW5WQ0I2blkvdDcyN3Y4TnNJdU5uSApHU3ZnUkJlSjVqeHZiUkhCZ0xONFZDZHZFUnY2UVVNQ2RKUkVsdFF0Q25rejJWT0I4bXRZUHk0cUptWS95YXVtCjdhblpOaTA5cndReDc4SUxRVVFoZjg0MHZtODJXTDlEN0V3TXYrTDRldi9FcFZvblZNakR3eHZ2b3BwdFJndmkKTGZESHBJWkRPVXhDWTNTUXoxeEo3T0N3TmNCaW9MTVFPNGFIT21ndjFqblB2YUlaUHdnbnd0S0dSVE1hNnRRSApWeUtTU2g2NG1tbHQ5WmlrN1Jsbnl2S3p2aW1VZk1UVTZKdXhuUGg2d1J3MUtENFExY2NGdDBLVXByMXg0NEc5Ck1HaDJmaTA3ODI2VWxKUlNJeVBoYjVmbUd6bW1kRDFoNTJlYTd4RHVwUjByOXQvNncwM2dsOTQ0eCtkWDZyRk0KWlNjZTRmeXAzRzkyMnNseC9scnREQmx1UTFRUndsSGxqRVlLclhZUytlOVlrQWdjT3NkL2JqVmlpeE1PVW9IUAowS3NhNjlCbjF3SWhQY25OdHdzc3E5RWw5L215UkxxWHo2RU5NK2F3Q0VtTnZtajF5ZkwyYkxqbThDcGtDUURSCnpuc3hTWERTVHROeDhpZERSNUl0UUFWdUlQS0lIR1A4T0UySW9QNjNBOWZlVkFCTE8zMHZFQnhsQTV6cW9KdEMKbFBDbTBpV25RSmduSGFtOUFoU0J1bjluYndZY0o5Y2YxTnZmMU12czI2dzdlb2F1czBVdXVNNjE5RE1aYWJ2dwowWUoxWlFId2lwVVhVcEw3dkREWnB0TGhpUkdtdndUN0VzR00ySTQrb2dlbS9pTzZ3dS9FSy9PVEhuVk1FaGwvCnoyTWt4djh5NEFIS2l2ZGduN21hQktqSk9NVDliVFpCaU9FNmtCL3l5QlJGUTVIbVlCbTR1QitnTkFaZkN5RS8KVytvZVJhM1o1MEtvSk1nZHVSUDQ3VHViU1N4Vi9TaUVWTlFxcHJxR3JadHB3Y2hBQStpdHEwdXpmbWhFby9NcgpTaDZ0d3I4VnRmNENyV1YrU2xmRUppelhseVp2M3RrU0YwVkJ0d1hGVWJvWC9Ld0ptSmlUdEZpQ1BqeFJBWVB5Ck9RZjAyVmhsRmlaVExkOGhtck53KzVIZythN01aOW1qV2Q1WlpxWFk0QzRadS80Smk4dXY4dU1PMEN3YTh3QWwKaVhVdFN4OXFxS25KOTk2dkRFVERzeHlDK1pONUgwZGVmdXNlZFV6ZHUzNkRycmFvakVoN3N1UEhnVmg1MFYwRgp6TGlHemVYUlIxdW1LbkVDaHU4WVo2enZrMlVUY2ZVOTNNVTVXb3hDK1g1ODUySElZUDJ3RmN3aWo2ZDFNc2RZCmN6bjRyMEdxQ3dtYTBlZlVFUU95OU9qU1preEtwS2FvVnhUUEpQL28xRmhBb0lNNXRvZnJ0TmdvSUVubFdXWUoKM2hVTTc3c0NHMld6RXkrOGJqSW80ZldEUkplOE5YT05GemgvQUV3WUt0MUtGWGFpU1crcUxhMjE2S1RZcCtrQwpPQ1VDL2lKYk1ERk01T20reFgxTnBMd2pZc0tPamx2REtGY3VuT09YdlBteEYwSkF0RVJFM1VjTkErb1BOaHBHCm01T1Q4ZGl3QzZJSHNFdzgxMlNEWFdMNkZBdjF4VXU3aEpaWXlUTTNudDBUYTdLOXZPRkl4TlRCV04vY0swRkcKZkI2Q0VuN2g4ZzB2L01XcVZnb2owNG4zUkZ4a2QxdjJCNlBnc0RoQi9HdmdZSGhaWjZVWlBpaVRyV1lPdElZZwp4UHRmNnV6enpFbnNndmplTDFlL0Q3SVUvTWNORDlTTHVYSGJkZ1hRRlRNWUhGWDFzdmg5ZnRGVFNVc25Qd1czCmZWUUk5Um9Wbk5mTHZaWHZDM0N6Y1lWYlRSVk5UaDNDT1hsYXdJaTVEa1lEd3Y4MnZXK3RqbXVFeHp5bW1lRXEKbm01NnhHTUo3cWJROUJSWmhTQjQ3dktUNWo2ZkxVQ3VEcG11NWFiLzFUQk9VdTBWcDdOaXJLSHVVdUNMV1Z6eApJWVlVNWo3a0VvTy9pSHFHL3Fhc1JDbTZ1WjlnN1hwRWNJZkg0Q2NEODBaelFSZmpSNVFKdXNzTnVpZHJab2JBCnJkV0FWeFJ3TFlIZ1RPNDIvY28vMGtUL2tRK2xKOFJXMDhSUllHeG5Qb3pHNUZicnJYUzBKd0ZpKzR3bjh3cGcKV0Y2WVZHbHBDUDd6ZEpMRk5aTitUNjNrZk01OStiVUVDcDFmLzA1cEp6WU02QjVWSFdmWWV0NHVFMlVRcjlCagpXZWo0L3ljckJ1YTlHdm1vWWpaaDlMaVJkclhkNTQwSmUxS0xXeUh2U3FTM29FRmxoZU1BRkNoOFYvYjZ0VGI4CnR1aE4xTW5RSDFUQWR2cUo3VExBMFZZUzMzRzVwNzBUUFZWM21JR0grTHFoVnNMd1RzejR5WUZ0enZ6M0w4WC8KanI2SGtZaFhqRDNIN1hxYTZ4QzBoNWhna1dNY1dRNUtoS0Z0ZjNDRmFiN21FYlJYNU03OERZK0d0NU84Skl4ZwpQc3c3OERGdGUzNS82WTZsV2kvaitQQ3ZSLzQ2WlJaQVpyWkFIbTJMaEkwMFFkWmZ4SGZTQ0Z3SjV2VmpRaUpuClhZOWNLN1ZYZVVtbGg1elVHams4MkRjMFZMZ01yRjRhazFRaHpMNWZEYThFVWx0dzAyS0tjTUR6R0prdlpIdTcKN0RycTNHTGZTSWJmWExZNmJRVFVhbHBHelJKQkwwTGsyekJDNm1QZ3hQRC8vZ0U3NkRlRkF1aHNsYmR2aDlMaQo3c2NMZ1p6b3NOMFdwb0p2QVgya3IwRGg5SG0rRzZGOFE5Y29pQVZPMTdjUVJVeEh4a29tckk1NTZwTm5xUHdmCkZ2alc1Z21WSWlzc0ExenZCSll1RXZHNjZhNERhTk12U0FUYWxOZDFPRUQ3QXJMM1AyR2dEaHJ5ZGczbmdqSjIKVkNvM1Zlc1RIYmNUM3NBWFV6cGNMMXhOZFlZNlU1TjNxSk5XMk5IM2lXNUZ1TnpLOVBuMzhtVnR6OTRkVVVLQgpNQmR5SFdTbVlCTmdmZmxqZWU4VTRHVmpqcXZWbGw3bHhBeWJYVHlpenlWZUl6TGpBTHlDeE1oUURMM3JZSVNMCitKWnlPRjhCK1NzSURQaFZXcVI0bzB3dmtCRjMwNXFwRDhKSXJuWHBJeXBRN0FnRUZHcGtXU0pMTXI3MEZuYk0KUmJYR1N0aEpqSXdLVzBUVTZxQkY0ZTg0YU9tZmNWQXQ3eWx1K0VPOGZjekZVelhZVThkTEhOZUo1b0oxR1VFTAptek95dGZtZCtQbC9mYlRFTUE2VUZ4aDVHR1BDRUR1a3RSK1Y4cnFOUnhzb3RaWW1yeHNyR2NqUlZudkRkVWFpClJaQVNNUytCVHVkY1ZWdHIrZmczOVE9PQo=
  - secure: CZ+/lC3Y/VqhU3K64zfbeevIOFuhWsc55YSuKAfGxbGcBVT6H7Nde8mrTgYSPAfOjhC4mkm1UjRYFuYsBYjypU12l3pDzI/MpLTYeHvqbIb2x2dCBSt4szufRa+7E5XmJlmY8h+F02zcBxwUbxbuglNzhrhGIc5NUgQw2xIX4ZohBHeXFoMuOcpEq2FE19XZdpTPIr966pr/OvuxAAX5IwVd1NxZdSFpTOsGWzKPlvIt6OpXcnVWbhDdVVeIldUsEglJcrkiCGqKmlCg0uOSp+iEyp6ElXXUXs7RWYnyTeaXvIP7ECge43jQN5J5FWflPZuGR9QxeahKt5RoVcdRP1RCm+9HqhjU1XitGFNKO9PEYDRk6dhXEZa2YP+5HMDFgKy50zyo69taZe7RJd9Q73JlFsPV4S11OdZgU4+unBBiR1O0ku49HfRZ1UP2tEwHo+R9mcifNmG9LYEvxIlQ99XSkw4onBlUQ+ytSKJZlKHwFDBLlfCVfl2tLkv8hlz6VJv/tD044NZQjDkuSev95NoCkG0zuli9VPla+2evlbFrxgMSGoIDWeBNWd7l05GZ4VyLcnR4lc5YQfIZ/z88ba7ZHCDj8CuMIdyBV/ArlO661cB/Rvd9RJdM7R9Tr3PxgVc/AEM4Cgkft+NnA8qWmatrDWgiej+vP33kzVFfiZg=
  - secure: c6LHjNc/7/R+lRz9sKxwfqOxTZnToyZGMUvA+uK4ZIJ7yT684zbUXPeC9mFmmdcG6G63jp0MUVdmRkp/pqbHqtCNMCfWJlgqBkA/KKyComjC/LiHKyxX7JdTZal+AFc1J1Rp4Kup9FQ23iQOdMtlau1PEgj2SEyCgm54SHLWl52rpFzyIDCXS0pq5ewxDk2wqoHurBuBp7ykShWh8X2YnCEhmGTRM1ALBpDRQ0ZKAO8Jp7sI3GvwNO+Hjt7P/qTp7pXwR4D0JrbNeMfxufPVp/9RUp4tjdkzHkVS/+6YnfdGzk+FTXhT+GOxlqv1homZ/knikvH0NPbffdx6M6DRaEX5QZdvzCPpCIxQ5/YRfJroPxq6g1ikkjBM/x0FeQyvZFf4n9MSWowwAJVY9bpDhFjcBLrWinzXf0aUiK96krPAntEa7MvOls9EAWoJC7X/yBzPH9BaXGnRt8HRLfdJnxe/OW+eUq35olv+fUbndpSBTSxN8r0OhmgS3ZyQaODsGszKKCa2Ifd7iHyPyOw8hQh6PqSWWaGXC3pI0jSWqRxOJZLczJB0hpA+SbszNHCY5uwzfYzyFYpexhyJImzUQc2jcxK5WwbgH/3YC133OFyIYfylEGOSWW96GBwertAMmBibG3slNm9QP3zD+b8fCr9cYN3xiFGIW3AGWzEJEvI=
  - secure: MaLI792mud8xtPizF+VnEg58YMKv0eFjnSiMhTN2E4NG3fZx936hjAxoYa5ESHXhHXPsa5L+K1Ck/EOjUXVJuLFyiEO/JENrk6mLIj/DwPQFeM5RE3wJ4LJNq2bCcOR25WtVM2oZA/yhKaNIiZKtZP5FddtVNCHoyN/3JCYBUHPViRiz7vpVNE3Vfr894h098ukkX5FpSSGeyBx/tXWT1l896IpQZKhZxsLn490ICsMqBrTRQdFCDx2EvBN3JKSYL9avH6sZQ40u5mKZzF3vSIpUKcQFqcn+xWLlZ5eh3R6Aq+8nLic5FjJMTEU/DsswMhVC8okCNlnAgd9F93bBg8iOHCAEoXA6SAoEYBnU5sgaMB33Dfs0iUWpSbgF+IMI8kjGjH18Nt9dQZkf1mguEvyi5PeSDEi9Z+mKygV52WjVOF9T8Zp5SP08nDbG3vyWzywldxfec16WtntZ77iThH7ATFV86DZMcGBomHtc959evD/113UWNVz+S80Rjy/+iqLt6nYIxPmBgnStZUrkMsOHDbRho/q0waomDUfPXTcHiGju3CPTxTjwn2icuk4YyUbcUVbPo01hf4mbX3dhMgcP0FRxsZ41ivv+BrsGRUSddJVbLHswHCzfzEOeyWob6bagfsTf1+m+2//efUSSU6MoScB86qJB+eEJUiL/MRE=
  - secure: OXMFudICdyA+OrPJemeMC7a/f648I55XBnMSJnNtDIrt+rH0IcFS6J6g8g3lJ7Zq7PjwV2f5IVGavQBLjhrwSobIasai0PgwYD4sqyG+z94HehCyy1mH6UrPfa8J1lMiRyAr+Co+5stUiN5Y2BTHAQfFGu0gA2TVc/MXBc5RLR3DQHowKzNu3Ac7csHF4AiRkOONq/tA6Qrsi1v50WLYUs0ovjXnN8T0E6Dy+u/Kh/b3cIdM6bseSN1NZs+IZPw8MXHycZgMranYTEW0ZCH19z0tZ/+dM2zA+nimG1HthCQNnwaYeR7oLlHE7DO5Ohc/rcUj/hHDTOFUqCaBfcIxK85b8kHeNCoQJ2TrzQLsdqBHf7//XU7jmJGSoWNhOEDWzKeX0Le/0selDGZh989u9KoEFN31HXss3a+Y+NfrjMc6szWIQiZIuEKHrl1lrkea/K6+sxiIZHDuosHpUOVoL1jTSKbFoTL0JrMTUV1M4JM2/zCd40E7v51lmOtjuTcLju5+mLIvaJfblJg0iMDKLWyT56CUqRhLe0H13BXoJLDxHS7mejmqZC1wpd/JwdMY7CUx5lbw9/3mVOKeINhHkfdbo1uy//g31jQIU62OHHBdvqw2d7FbCJoAeoV954VIOUv09XNjt3C4bGQAOUlstvQoI06204MA6KnNW+brTf0=
  - secure: ZWjzfyLI4yNrZjw+JoIf2auZ/QrhsthHnTR6xyk/HzaTh8AAaCIH9IjAWBKt6fbJTdx/sl55ByZphA+CPJ5bNO4jpTV6w3f3yV93s5O9U1VR06cZKFXfYTZ0vidgWOdx/P7v/UMMtc3m4sQRAWTWA+SRUmnzBA75at2Ynl3FugAMOT7F22+qMK6tm6RtuVb0yqbCnKiEZINYATEi9erDUVMVGo9ue3LgVJvlPEiuGnPOkLaeHO78tP8I8gN3CC2ZVJEMmk771BAlWoP8MlH3o8hJiOkY57ugk6fw1aT4UrrT2M01wJsHaeXAEd33CoG19GCg79xlCDmGORMZVMyOchw5OlcDkCPqLfW6i8nenH0HrAgTibckdDZ2k3BhdNqD8f6x9bdh7Nc0luAgbT1kLZSWKyecpQZC+WcxxJfJoEVRWmjxy7zYJ4pzgXNRpceARV+tt1/SZ3T0G3W8fhRyrH+TeyTKf+8HPHH2DpIj607uLhLz05wtOgCR2uMu6x8jkuiyy/rAYVpA+WGNYpPuY8d3TkVl3wi/M3LlZCcD6ImcYPittwXzErpKj39oa28d+4IppV/6htcD6RzUxa/OD8lR6L5DtEBgjXeUlyo6iYAcFT+iUz6cbMsSQ8k0LFrmkPiLcPyjBCgUNAyX7bPU5HynKH+qTSoLlbTp9sM6Xt0=
  - secure: TwWjW0P2pTCHb/XdywN8Ax/+efq5KXmvXDGuf1Wowl1Kr9Q7QPPUETaLCCPW66Ysfpw9J0nkuyFG30W60dilA/NIG0mwcYlphE3AUozkiK7YknL+/QmQ3zP9TXm3BZMLTrBz4LDKrIwqVmi+bSmgdw0kjk1j3Ex83Et4YDvgdSM4XmZdfjxxU2//4FItl0c/8oPq0yw0aKkQg/+n0IrA6uh25M8pso+Vg0QeYBemc7uizE0O3B1GMs9y5RoDP8uM+tl8HxHwZHc0UNamMVSltaSMFYRHRjfNb0ad9KIgi9t+tmX3y2Ys/VF+21CBtol3LmbyB3O4uTqawK3ruijzBrUAZI9YrYnLf1tc7zcfTPYElgOZpC5treF/WTAznTw4YUDdFWq6ScLRWbvpZ/HaFlzvU3cWjQ4EMIAhHnfTXHetV7hk295vK2zSq8QQEP9yqJg3YlQQfuKMHRE112MhkPx2EvrAGWC0QKb4dIxveo9aWRH672CiMs640wyhvFhyOeQgjse5UpkUeJexI/NlTBGxRnq+UTnaH0Rwo4eSzM2wawZGz7DRC/FlbeWi9gQ/w9MTb6e3jzqtuDUIHwxcvEBn5PL/TswoJwZhIi75ugFima8yGAsE6R4VdC2bJovCOs69W0XLqPfvt9VteJcMqGcxSqzsP1/P+iaP7Qkh5l0=
  - secure: CuWj1Myvk6vY4X1cWRESRVdbZF4/ZH25KVGKSG40rTRhAGC1zRUhCSydyC/67labdFArOlD0ePPofqSNPQjYz8zVsdJuS0fxgEP1xp+8Ckd/Umvndt3aAk+iKaCPDRziyp/+2/gcYZGZW25kEeC6OEPhb29rUmUAsXlUip8aAfJrgg/B5g8cGS+8us56iO9cLwokuskMT7ZcHCD1BY9G5L6tBDCYHuWM7eF9/6sfYQxfsa4E+HicNSLtOm/b8mrC3lj7beVvX4PpQ1Pxl4Ir6Jm7A7A8bNaizQIwVRfmMOQYfjd6+5Bdev/Iknytsh2tpFIzHm5THzLOHnjwzzF6yyHHN1QlW21vOO5LscxJ/Tih1aQsVb1c8erLPtfY+QZHH6mmCpJP3b/2Y1uc/otT87KPja2gGM/EGTImKBf9WvUsR9CZHJUDRHFGfiAeisq40ISwcRdTM0Pd2GtWnCIdamxgOD7fNDB7ng/qUqFwLhtGRW55ipSpTrQeKICn8lQhTcYU3ZcUkItrbqqM3oRVg8e0wLwiQa3itUUbYmyZbU3XNnqqnfrLszoPYiRImZO4skitT+4IXMDg0Nrh9ZaJcd2w4tJGYR5BgjiUDtY1/Hb9QIX8bYATOSAEC/XZOdvBgK0X9h1wf+pGs9VgfKUedoFA2HoGF2GvvYAO7DAR9AM=
  - secure: dHybO4vNlspbSSx13Rk7k00alanxpGROqtsorIVjTPq7PoT1H4qNSJz0dehC4z8LdZb+2JWhoSOosRMkA25s8RbCaJBnYMHIyPs7wF+6rCC8hhQ3Ucf2oZZ5ubP0g6qF4ty34+rP2oSuanwLZJpsysZCRUw8/6llTHEo8Vl3NNvVINIdk3id2GoLz7ORfchg3Xri5fLOI32msZuqTIIAKtB6SKDKEbVamK/nL0/MSzjbWsNjwYdOy6p04HFxJGq3QFNeKvuSjWPEAcwI5mMb+UDstg0GHGm5v8xyPTl/WGtwQuzSuzRfS8P9GFqdjiKVD+JB5I3mmy1JfoBa3tK83KHMLUQY5jh6iZCbJMQP1kRFSEpq7f0eziuhdLjLxXPZmIU+aFcW61r2jkNOhjFzAoOFEYhNL3pZnufb+1B1RmkC70zG6NpvYv9ZqleUYoChy9LCGJpyYFTQ5jXoJMP3CiRT0lBk+/yZkA2+nf5VksS8+c5UrfHX3QaZtmhwDJKp64I6dBvzS6nYtyctWNKO7Z+xdF4POhrWWuLP9ulpByyKU14otiHVaDMAZZhrw3JjCCZL4Em7eHpBQqYvXqIqzX0OESrTa4sY0vBAPG2CzFZu3p4F7luESdvBIj9488EQXWsamXlSx+bfcq428LQ6M+keVSAJtqLNqN/P/kQBLI0=<|MERGE_RESOLUTION|>--- conflicted
+++ resolved
@@ -326,21 +326,17 @@
     jdk: openjdk11
     install: true
     script: mvn -B -Dtest -P zuul install
-<<<<<<< HEAD
-  - name: "Netty [oraclejdk8]"
+  - name: "Netty [openjdk8]"
     stage: test
     jdk: oraclejdk8
     install: true
     script: mvn -B -Dtest -P netty install
-  - name: "Netty [oraclejdk11]"
+  - name: "Netty [openjdk11]"
     stage: test
     jdk: oraclejdk11
     install: true
     script: mvn -B -Dtest -P netty install
-  - name: "OkHttp [oraclejdk8]"
-=======
   - name: "OkHttp [openjdk8]"
->>>>>>> e53da834
     stage: test
     jdk: openjdk8
     install: true
