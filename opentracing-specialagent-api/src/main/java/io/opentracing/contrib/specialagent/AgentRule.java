/* Copyright 2018 The OpenTracing Authors
 *
 * Licensed under the Apache License, Version 2.0 (the "License");
 * you may not use this file except in compliance with the License.
 * You may obtain a copy of the License at
 *
 *     http://www.apache.org/licenses/LICENSE-2.0
 *
 * Unless required by applicable law or agreed to in writing, software
 * distributed under the License is distributed on an "AS IS" BASIS,
 * WITHOUT WARRANTIES OR CONDITIONS OF ANY KIND, either express or implied.
 * See the License for the specific language governing permissions and
 * limitations under the License.
 */

package io.opentracing.contrib.specialagent;

import java.lang.annotation.Retention;
import java.lang.annotation.RetentionPolicy;
import java.lang.instrument.Instrumentation;
import java.util.Map;

import net.bytebuddy.agent.builder.AgentBuilder;
import net.bytebuddy.asm.Advice;

/**
 * Base abstract class for SpecialAgent Integration Rules.
 *
 * @author Seva Safris
 */
public abstract class AgentRule {
  public static class $Access {
    private static Runnable initializer;

    /**
     * Load the {@link AgentRule} class and initialize
     * {@link AgentRule#isThreadInstrumentable}.
     * <p>
     * <b>Note:</b> This method must be called before tracer classes are loaded,
     * in order to capture lineage of threads started by the tracer.
     */
    static void load() {
      // "main" thread is instrumentable
      isThreadInstrumentable.set(Boolean.TRUE);
    }

    /**
     * Configures the {@link AgentRule} for initialization with the specified
     * {@code initializer} and {@code classNameToName} map.
     *
     * @param initializer The initializer {@link Runnable} for initializing
     *          {@link AgentRule} instances.
     * @param classNameToName A {@link Map} of class names to plugin names.
     */
    static void configure(final Runnable initializer, final Map<String,String> classNameToName) {
      $Access.initializer = initializer;
      AgentRule.classNameToName = classNameToName;
    }

    /**
     * Run the {@link $Access#initializer} {@link Runnable} previously set via
     * {@link $Access#configure(Runnable,Map)}.
     *
     * @return Whether an {@link $Access#initializer} was run.
     */
    public static boolean init() {
      if (initialized)
        return false;

      initialized = true;
      if (logger.isLoggable(Level.FINE))
        logger.fine("AgentRule.$Access.init(): initializer " + (initializer == null ? "=" : "!") + "= null");

      if (initializer == null)
        return false;

      initializer.run();
      initializer = null;
      return true;
    }

    /**
     * @return The {@link MutexLatch} instance from {@link AgentRule}.
     */
    static MutexLatch mutexLatch() {
      return mutexLatch;
    }
  }

  private static boolean initialized;

  private static final InheritableThreadLocal<Boolean> isThreadInstrumentable = new InheritableThreadLocal<Boolean>() {
    @Override
    protected Boolean childValue(Boolean parentValue) {
      if (parentValue == null) {
        logger.warning("Unknown instrumentable state for parent of thread: " + Thread.currentThread().getName());
        parentValue = Boolean.TRUE;
      }

      if (!parentValue || Adapter.tracerClassLoader == null)
        return parentValue;

      return !AgentRuleUtil.isFromClassLoader(AgentRuleUtil.getExecutionStack(), Adapter.tracerClassLoader);
    }

    @Override
    public Boolean get() {
      Boolean state = super.get();
      if (state == null) {
        logger.warning("Unknown instrumentable state for thread: " + Thread.currentThread().getName());
        set(state = Boolean.TRUE);
      }

      return state;
    }
  };

  private static final Logger logger = Logger.getLogger(AgentRule.class);
  private static final MutexLatch mutexLatch = new MutexLatch();
  private static final ThreadLocal<String> currentAgentRuleClass = new ThreadLocal<>();
  private static Map<String,String> classNameToName;

  public static String getCurrentPluginName() {
    return classNameToName.get(currentAgentRuleClass.get());
  }

<<<<<<< HEAD
  public static boolean isVerbose(final Class<? extends AgentRule> agentRuleClass) {
    final boolean pluginsVerbose = AssembleUtil.isSystemProperty("sa.integration.*.verbose");
=======
  public static boolean isVerbose(final String className) {
    final boolean pluginsVerbose = AssembleUtil.isSystemProperty("sa.instrumentation.plugin.*.verbose");
>>>>>>> f172b1d1
    if (pluginsVerbose)
      return pluginsVerbose;

    final String pluginName = classNameToName.get(className);
    if (pluginName == null)
      throw new IllegalStateException("Plugin name must not be null");

    return AssembleUtil.isSystemProperty("sa.integration." + pluginName + ".verbose");
  }

  private final String className = getClass().getName();

  @Retention(RetentionPolicy.RUNTIME)
  public @interface ClassName {
  }

  public final Advice.WithCustomMapping advice() {
    return Advice.withCustomMapping().bind(ClassName.class, className);
  }

  public static boolean isEnabled(final String className, final String origin) {
    final boolean allowed = initialized && mutexLatch.get() == 0 && isThreadInstrumentable.get();
    final String simpleName = className.substring(className.lastIndexOf('.') + 1);
    if (allowed) {
      if (logger.isLoggable(Level.FINER))
        logger.finer("-------> Intercept [" + simpleName + "@" + Thread.currentThread().getName() + "]: " + origin);

      currentAgentRuleClass.set(className);
    }
    else if (logger.isLoggable(Level.FINEST)) {
      logger.finest("-------> Intercept [" + simpleName + "@" + Thread.currentThread().getName() + "] DROP: " + origin);
    }

    return allowed;
  }

  /**
   * @param inst The {@code Instrumentation}.
   * @return If this method returns {@code true} for any enabled
   *         {@link AgentRule}s, the SpecialAgent will delegate the loading of {@link AgentRule} instances
   *         of the {@code loader} {@link Runnable}, which will be invoked by the first deferrable {@link AgentRule}
   *         that triggers the deferred loading. If this method returns
   *         {@code false} for all {@link AgentRule}s, the SpecialAgent will
   *         invoke {@code init} immediately.
   */
  public boolean isDeferrable(final Instrumentation inst) {
    return false;
  }

  public abstract Iterable<? extends AgentBuilder> buildAgent(AgentBuilder builder) throws Exception;
}<|MERGE_RESOLUTION|>--- conflicted
+++ resolved
@@ -124,21 +124,16 @@
     return classNameToName.get(currentAgentRuleClass.get());
   }
 
-<<<<<<< HEAD
-  public static boolean isVerbose(final Class<? extends AgentRule> agentRuleClass) {
-    final boolean pluginsVerbose = AssembleUtil.isSystemProperty("sa.integration.*.verbose");
-=======
   public static boolean isVerbose(final String className) {
-    final boolean pluginsVerbose = AssembleUtil.isSystemProperty("sa.instrumentation.plugin.*.verbose");
->>>>>>> f172b1d1
-    if (pluginsVerbose)
-      return pluginsVerbose;
+    final boolean integrationsVerbose = AssembleUtil.isSystemProperty("sa.integration.*.verbose");
+    if (integrationsVerbose)
+      return integrationsVerbose;
 
-    final String pluginName = classNameToName.get(className);
-    if (pluginName == null)
+    final String integrationName = classNameToName.get(className);
+    if (integrationName == null)
       throw new IllegalStateException("Plugin name must not be null");
 
-    return AssembleUtil.isSystemProperty("sa.integration." + pluginName + ".verbose");
+    return AssembleUtil.isSystemProperty("sa.integration." + integrationName + ".verbose");
   }
 
   private final String className = getClass().getName();
@@ -153,15 +148,14 @@
 
   public static boolean isEnabled(final String className, final String origin) {
     final boolean allowed = initialized && mutexLatch.get() == 0 && isThreadInstrumentable.get();
-    final String simpleName = className.substring(className.lastIndexOf('.') + 1);
     if (allowed) {
       if (logger.isLoggable(Level.FINER))
-        logger.finer("-------> Intercept [" + simpleName + "@" + Thread.currentThread().getName() + "]: " + origin);
+        logger.finer("-------> Intercept [" + className.substring(className.lastIndexOf('.') + 1) + "@" + Thread.currentThread().getName() + "]: " + origin);
 
       currentAgentRuleClass.set(className);
     }
     else if (logger.isLoggable(Level.FINEST)) {
-      logger.finest("-------> Intercept [" + simpleName + "@" + Thread.currentThread().getName() + "] DROP: " + origin);
+      logger.finest("-------> Intercept [" + className.substring(className.lastIndexOf('.') + 1) + "@" + Thread.currentThread().getName() + "] DROP: " + origin);
     }
 
     return allowed;
