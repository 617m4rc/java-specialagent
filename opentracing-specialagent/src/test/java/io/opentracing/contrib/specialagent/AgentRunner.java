/* Copyright 2018 The OpenTracing Authors
 *
 * Licensed under the Apache License, Version 2.0 (the "License");
 * you may not use this file except in compliance with the License.
 * You may obtain a copy of the License at
 *
 *     http://www.apache.org/licenses/LICENSE-2.0
 *
 * Unless required by applicable law or agreed to in writing, software
 * distributed under the License is distributed on an "AS IS" BASIS,
 * WITHOUT WARRANTIES OR CONDITIONS OF ANY KIND, either express or implied.
 * See the License for the specific language governing permissions and
 * limitations under the License.
 */

package io.opentracing.contrib.specialagent;

import java.io.File;
import java.io.IOException;
import java.io.ObjectInputStream;
import java.io.ObjectOutputStream;
import java.lang.annotation.Annotation;
import java.lang.annotation.ElementType;
import java.lang.annotation.Retention;
import java.lang.annotation.RetentionPolicy;
import java.lang.annotation.Target;
import java.lang.management.ManagementFactory;
import java.lang.management.RuntimeMXBean;
import java.lang.reflect.InvocationTargetException;
import java.net.ServerSocket;
import java.net.Socket;
import java.net.URL;
import java.net.URLClassLoader;
import java.util.ArrayList;
import java.util.Arrays;
import java.util.Collections;
import java.util.Iterator;
import java.util.List;
import java.util.ListIterator;
import java.util.Map;
import java.util.Set;
import java.util.concurrent.atomic.AtomicBoolean;
import java.util.logging.Level;
import java.util.logging.LogManager;
import java.util.logging.Logger;

import org.junit.Assert;
import org.junit.Rule;
import org.junit.internal.runners.model.ReflectiveCallable;
import org.junit.rules.TestRule;
import org.junit.runner.JUnitCore;
import org.junit.runner.notification.RunNotifier;
import org.junit.runners.BlockJUnit4ClassRunner;
import org.junit.runners.model.FrameworkField;
import org.junit.runners.model.FrameworkMethod;
import org.junit.runners.model.InitializationError;
import org.junit.runners.model.TestClass;

import io.opentracing.Tracer;
import io.opentracing.contrib.tracerresolver.TracerResolver;
import io.opentracing.mock.MockTracer;
import io.opentracing.noop.NoopTracer;
import io.opentracing.util.GlobalTracer;

/**
 * A JUnit runner that is designed to run tests for instrumentation plugins that
 * have an associated {@code otarules.btm} file for automatic instrumentation
 * via Byteman.
 * <p>
 * The {@code AgentRunner} spawns a child process that executes the JUnit test
 * with an argument specifying {@code -javaagent}. The {@code AgentRunner}
 * establishes a socket-based communication with the child process to relay test
 * results. This architecture allows tests with the
 * {@code @RunWith(AgentRunner.class)} annotation to be run from any environment
 * (i.e. from Maven's Surefire plugin, from an IDE, or directly via JUnit
 * itself).
 * <p>
 * The {@code AgentRunner} also has a facility to "raise" the classes loaded for
 * the purpose of the test into an isolated {@code ClassLoader} (see
 * {@link Config#isolateClassLoader()}). This allows the test to ensure that
 * instrumentation is successful for classes that are loaded in a
 * {@code ClassLoader} that is not the System or Bootstrap {@code ClassLoader}.
 * <p>
 * The {@code AgentRunner} also has a facility to aide in debugging of the
 * runner's runtime, as well as Byteman's runtime (see {@link Config#debug()}
 * and {@link Config#verbose()}).
 *
 * @author Seva Safris
 */
public class AgentRunner extends BlockJUnit4ClassRunner {
  private static final Logger logger = Logger.getLogger(AgentRunner.class.getName());
  private static final String PORT_ARG = "io.opentracing.contrib.specialagent.port";

  /**
   * Annotation to specify configuration parameters for {@code AgentRunner}.
   */
  @Target(ElementType.TYPE)
  @Retention(RetentionPolicy.RUNTIME)
  public @interface Config {
    /**
     * @return Whether to set Java logging level to {@link Level#FINEST}.
     *         <p>
     *         Default: {@code false}.
     */
    boolean debug() default false;

    /**
     * @return Whether to activate Byteman verbose logging via
     *         {@link Transformer#VERBOSE}.
     *         <p>
     *         Default: {@code false}.
     */
    boolean verbose() default false;

    /**
     * @return Whether the tests should be run in a {@code ClassLoader} that is
     *         isolated from the system {@code ClassLoader}.
     *         <p>
     *         Default: {@code true}.
     */
    boolean isolateClassLoader() default true;

    /**
     * @return Whether the "Load Classes" functionality should be disabled. The
     *         "Load Classes" functionality in SpecialAgent is responsible for
     *         force-loading bytecode into the ClassLoader to which the trigger
     *         object belongs.
     *         <p>
     *         Default: {@code false}.
     */
    boolean disableLoadClasses() default false;

    /**
     * @return Which {@link Instrumenter} to use for the tests.
     *         <p>
     *         Default: {@link Instrumenter#BYTEMAN}.
     */
    Instrumenter instrumenter() default Instrumenter.BYTEMAN;
  }

  /**
   * Returns a classpath string that includes the specified set of classpath
   * paths in the {@code includes} parameter, and excludes the specified set of
   * classpath paths from the {@code excludes} parameter.
   *
   * @param includes The paths to include in the returned classpath.
   * @param excludes The paths to exclude from the returned classpath.
   * @return The classpath string that includes paths from {@code includes}, and
   *         excludes paths from {@code excludes}.
   */
  private static String buildClassPath(final Set<String> includes, final Set<String> excludes) {
    if (excludes != null)
      includes.removeAll(excludes);

    final StringBuilder builder = new StringBuilder();
    final Iterator<String> iterator = includes.iterator();
    for (int i = 0; iterator.hasNext(); ++i) {
      if (i > 0)
        builder.append(File.pathSeparatorChar);

      builder.append(iterator.next());
    }

    return builder.toString();
  }

  /**
   * FIXME: Rewrite this...
   * Initializes the OpenTracing {@link Tracer} to be used for the duration
   * of this test process, if the process is running with the Java agent
   * argument. If the {@code "-javaagent"} argument is not specified for the
   * current process, this function will return {@code null}.
   *
   * @return The OpenTracing {@code Tracer} to be used for the duration of this
   *         test process, or {@code null} if the {@code "-javaagent"} argument
   *         is not specified for the current process.
   */
  private static Tracer getTracer() {
    if (!isInFork || tracer != null)
      return tracer;

    synchronized (tracerMutex) {
      if (tracer != null)
        return tracer;

      Tracer tracer = TracerResolver.resolveTracer();
      if (tracer == null)
        tracer = new MockTracer();

      if (logger.isLoggable(Level.FINEST)) {
        logger.finest("Registering tracer in forked InstrumentRunner: " + tracer);
        logger.finest("  Tracer ClassLoader: " + tracer.getClass().getClassLoader());
        logger.finest("  Tracer Location: " + ClassLoader.getSystemClassLoader().getResource(tracer.getClass().getName().replace('.', '/').concat(".class")));
        logger.finest("  GlobalTracer ClassLoader: " + GlobalTracer.class.getClassLoader());
        logger.finest("  GlobalTracer Location: " + ClassLoader.getSystemClassLoader().getResource(GlobalTracer.class.getName().replace('.', '/').concat(".class")));
      }

      GlobalTracer.register(tracer);
      return AgentRunner.tracer = tracer;
    }
  }

  /**
   * Loads the specified class in an isolated {@code URLClassLoader}. The class
   * loader will be initialized with the process classpath, and will be detached
   * from the System {@code ClassLoader}. This construct guarantees that any
   * {@code cls} passed to this function will be unable to resolve classes in
   * the System {@code ClassLoader}.
   * <p>
   * <i><b>Note:</b> If {@code cls} is present in the Bootstrap
   * {@code ClassLoader}, it will be resolved in the Bootstrap
   * {@code ClassLoader} instead of the {@code URLClassLoader} created by this
   * function.</i>
   *
   * @param cls The {@code Class} to load in the {@code URLClassLoader}.
   * @return The class loaded in the {@code URLClassLoader}.
   * @throws InitializationError If the specified class cannot be located by the
   *           {@code URLClassLoader}.
   */
  private static Class<?> loadClassInURLClassLoader(final Class<?> cls) throws InitializationError {
    try {
      final String classpath = System.getProperty("java.class.path");
      if (logger.isLoggable(Level.FINEST))
        logger.finest("ClassPath of URLClassLoader:\n  " + classpath.replace(File.pathSeparator, "\n  "));

      final URL[] libs = Util.classPathToURLs(classpath);
      // Special case for AgentRunnerITest, because it belongs to the same
      // classpath path as the AgentRunner
      final ClassLoader parent = System.getProperty("java.version").startsWith("1.") ? null : (ClassLoader)ClassLoader.class.getMethod("getPlatformClassLoader").invoke(null);
      final URLClassLoader classLoader = new URLClassLoader(libs, cls != AgentRunnerITest.class ? parent : new ClassLoader(parent) {
        @Override
        protected Class<?> loadClass(final String name, final boolean resolve) throws ClassNotFoundException {
          return name.equals(cls.getName()) ? null : super.loadClass(name, resolve);
        }
      });
      final Class<?> classInClassLoader = Class.forName(cls.getName(), false, classLoader);
      Assert.assertNotNull("Test class not resolvable in URLClassLoader: " + cls.getName(), classInClassLoader);
      Assert.assertNotNull("Test class must not be resolvable in BootClassLoader: " + cls.getName(), classInClassLoader.getClassLoader());
      Assert.assertEquals(URLClassLoader.class, classInClassLoader.getClassLoader().getClass());
      Assert.assertNull(Rule.class.getClassLoader());
      return classInClassLoader;
    }
    catch (final ClassNotFoundException | IllegalAccessException | InvocationTargetException | NoSuchMethodException e) {
      throw new InitializationError(e);
    }
  }

  private static Tracer tracer = null;
  private static final Object tracerMutex = new Object();
  private static boolean isInFork = false;

  static {
    final RuntimeMXBean runtimeMxBean = ManagementFactory.getRuntimeMXBean();
    final List<String> arguments = runtimeMxBean.getInputArguments();
    for (final String argument : arguments) {
      if (argument.startsWith("-javaagent")) {
        isInFork = true;
        break;
      }
    }
  }

  private final Config config;
  private final URL loggingConfigFile;
  private final ObjectInputStream in;
  private final ObjectOutputStream out;
  private final Process process;

  /**
   * Creates a new {@code AgentRunner} for the specified test class.
   *
   * @param cls The test class.
   * @throws InitializationError If the test class is malformed, or if the
   *           specified class cannot be located by the URLClassLoader in the
   *           forked process.
   */
  public AgentRunner(final Class<?> cls) throws InitializationError {
    super(isInFork && (cls.getAnnotation(Config.class) == null || cls.getAnnotation(Config.class).isolateClassLoader()) ? loadClassInURLClassLoader(cls) : cls);
    this.config = cls.getAnnotation(Config.class);
    this.loggingConfigFile = config != null && config.debug() ? getClass().getResource("/logging.properties") : null;
    if (loggingConfigFile != null) {
      try {
        LogManager.getLogManager().readConfiguration(loggingConfigFile.openStream());
      }
      catch (final IOException e) {
        throw new InitializationError(e);
      }
    }

    Thread shutdownHook = null;
    try {
      if (isInFork) {
        final int port = Integer.parseInt(System.getProperty(PORT_ARG));
        final Socket socket = new Socket("127.0.0.1", port);
        shutdownHook = new Thread() {
          @Override
          public void run() {
            try {
              socket.close();
            }
            catch (final IOException e) {
            }
          }
        };

        this.process = null;
        this.out = new ObjectOutputStream(socket.getOutputStream());
        this.in = null;
      }
      else {
        final ServerSocket serverSocket = new ServerSocket(0);
        final int port = serverSocket.getLocalPort();
        this.process = fork(cls, port);
        shutdownHook = new Thread() {
          @Override
          public void run() {
            try {
              serverSocket.close();
            }
            catch (final Exception e) {
            }

            try {
              process.exitValue();
              return;
            }
            catch (final IllegalThreadStateException e) {
            }

            if (logger.isLoggable(Level.FINEST))
              logger.finest("Destroying forked process...");

            process.destroy();
          }
        };

        final AtomicBoolean initialized = new AtomicBoolean(false);
        new Thread() {
          @Override
          public void run() {
            try {
              process.waitFor();
            }
            catch (final InterruptedException e) {
            }

            if (initialized.get())
              return;

            try {
              serverSocket.close();
            }
            catch (final IOException e) {
            }
          }
        }.start();

        final Socket socket = serverSocket.accept();
        this.out = null;
        this.in = new ObjectInputStream(socket.getInputStream());
        initialized.set(true);
      }
    }
    catch (final IOException e) {
      throw new InitializationError(e);
    }
    finally {
      if (shutdownHook != null)
        Runtime.getRuntime().addShutdownHook(shutdownHook);
    }
  }

  /**
   * Creates the {@code TestClass} object for this JUnit runner with the
   * specified test class.
   * <p>
   * This method has been overridden to retrofit the {@code FrameworkMethod}
   * objects.
   *
   * @param testClass The test class.
   * @return The {@code TestClass} object for this JUnit runner with the
   *         specified test class.
   */
  @Override
  protected TestClass createTestClass(final Class<?> testClass) {
    return new TestClass(testClass) {
      @Override
      public List<FrameworkMethod> getAnnotatedMethods(final Class<? extends Annotation> annotationClass) {
        final List<FrameworkMethod> augmented = new ArrayList<>();
        for (final FrameworkMethod method : super.getAnnotatedMethods(annotationClass))
          augmented.add(retrofitMethod(method));

        return Collections.unmodifiableList(augmented);
      }

      @Override
      protected void scanAnnotatedMembers(final Map<Class<? extends Annotation>,List<FrameworkMethod>> methodsForAnnotations, final Map<Class<? extends Annotation>,List<FrameworkField>> fieldsForAnnotations) {
        super.scanAnnotatedMembers(methodsForAnnotations, fieldsForAnnotations);
        for (final List<FrameworkMethod> methods : methodsForAnnotations.values()) {
          final ListIterator<FrameworkMethod> iterator = methods.listIterator();
          while (iterator.hasNext())
            iterator.set(retrofitMethod(iterator.next()));
        }
      }
    };
  }

  /**
   * Retrofits the specified {@code FrameworkMethod} to work with the forked
   * testing architecture of this runner.
   *
   * @param method The {@code FrameworkMethod} to retrofit.
   * @return The retrofitted {@code FrameworkMethod}.
   */
  private FrameworkMethod retrofitMethod(final FrameworkMethod method) {
    return new FrameworkMethod(method.getMethod()) {
      @Override
      public void validatePublicVoidNoArg(final boolean isStatic, final List<Throwable> errors) {
        validatePublicVoid(isStatic, errors);
        if (method.getMethod().getParameterTypes().length > 1)
          errors.add(new Exception("Method " + method.getName() + " can declare no parameters, or one parameter of type: " + Tracer.class.getName()));
      }

      @Override
      public Object invokeExplosively(final Object target, final Object ... params) throws Throwable {
        if (logger.isLoggable(Level.FINEST))
          logger.finest("invokeExplosively [" + getName() + "](" + target + ")");

        if (isInFork) {
          if (config.isolateClassLoader()) {
            final ClassLoader classLoader = isStatic() ? method.getDeclaringClass().getClassLoader() : target.getClass().getClassLoader();
            Assert.assertEquals("Method " + getName() + " should be executed in URLClassLoader", URLClassLoader.class, classLoader == null ? null : classLoader.getClass());
          }

          try {
            final Object result = method.getMethod().getParameterTypes().length == 1 ? super.invokeExplosively(target, getTracer()) : super.invokeExplosively(target);
            write(new TestResult(getName(), null));
            return result;
          }
          catch (final Throwable t) {
            if (logger.isLoggable(Level.FINEST))
              logger.finest("Throwing: " + t.getClass().getName());

            write(new TestResult(getName(), t));
            throw t;
          }
        }

        final TestResult testResult = read();
        // Test execution order is guaranteed to be deterministic
        // https://github.com/junit-team/junit4/wiki/test-execution-order#test-execution-order
        Assert.assertEquals(getName(), testResult.getMethodName());
        if (testResult.getTargetException() != null)
          throw testResult.getTargetException();

        return new ReflectiveCallable() {
          @Override
          protected Object runReflectiveCall() throws Throwable {
            return null;
          }
        }.run();
      }
    };
  }

  @Override
  public void run(final RunNotifier notifier) {
    super.run(notifier);
    if (!isInFork) {
      try {
        process.waitFor();
      }
      catch (final InterruptedException e) {
      }
    }
  }

  /**
   * Overridden because the stock implementation does not remove null values,
   * which ends up causing a NullPointerException later down a callstack.
   */
  @Override
  protected List<TestRule> getTestRules(final Object target) {
    final List<TestRule> rules = super.getTestRules(target);
    final ListIterator<TestRule> iterator = rules.listIterator(rules.size());
    while (iterator.hasPrevious())
      if (iterator.previous() == null)
        iterator.remove();

    return rules;
  }

  /**
   * @return The classpath path of the opentracing-specialagent.
   */
  protected String getAgentPath() {
    return Agent.class.getProtectionDomain().getCodeSource().getLocation().getFile();
  }

  /**
   * Fork a process for the specified JUnit test class with the
   * {@code -javaagent} argument as well as the socket port for IPC.
   *
   * @param mainClass The main class to invoke with JUnit.
   * @param port The socket port on which the parent process is waiting for
   *          connection.
   * @return The {@code Process} reference of the forked process.
   * @throws IOException If an I/O error has occurred.
   * @throws IllegalStateException If this method is itself called from a forked
   *           process.
   */
  private Process fork(final Class<?> mainClass, final int port) throws IOException {
    if (isInFork)
      throw new IllegalStateException("Attempting to fork from a fork");

    final Set<String> javaClassPath = Util.getJavaClassPath();
    if (logger.isLoggable(Level.FINEST))
      logger.finest("java.class.path:\n" + Util.toIndentedString(javaClassPath));

    final URL dependenciesUrl = Thread.currentThread().getContextClassLoader().getResource("dependencies.tgf");
    final String[] pluginPaths;
    if (dependenciesUrl != null) {
      final URL[] pluginUrls = Util.filterPluginURLs(Util.classPathToURLs(System.getProperty("java.class.path")), dependenciesUrl);
      pluginPaths = new String[pluginUrls.length];
      for (int i = 0; i < pluginUrls.length; ++i)
        javaClassPath.remove(pluginPaths[i] = pluginUrls[i].getFile());
    }
    else {
      logger.warning("dependencies.tgf was not found! `mvn generate-resources` phase must be run for this file to be generated!");
      pluginPaths = null;
    }

    // These classes will be present in the Boot-Path...
    final Set<String> bootPaths = Util.getLocations(Tracer.class, NoopTracer.class, GlobalTracer.class, TracerResolver.class, Agent.class, AgentRunner.class);

    // Use the whole java.class.path for the forked process, because any class
    // on the classpath may be used in the implementation of the test method.
    // Exclude JARs containing the classes in the Boot-Path.
    final String classpath = buildClassPath(javaClassPath, bootPaths);
    if (logger.isLoggable(Level.FINEST))
      logger.finest("ClassPath of forked process will be:\n  " + classpath.replace(File.pathSeparator, "\n  "));

    if (logger.isLoggable(Level.FINEST))
      logger.finest("PluginsPath of forked process will be:\n" + Util.toIndentedString(pluginPaths));

    int i = -1;
<<<<<<< HEAD
    final String[] args = new String[10 + (config.verbose() ? 1 : 0) + (config.disableLoadClasses() ? 1 : 0) + (loggingConfigFile != null ? 1 : 0)];
=======
    final String[] args = new String[8 + (config.verbose() ? 1 : 0) + (config.disableLoadClasses() ? 1 : 0) + (loggingConfigFile != null ? 1 : 0)];
>>>>>>> 3d84faa6
    args[++i] = "java";
    args[++i] = "-cp";
    args[++i] = classpath;
    args[++i] = "-javaagent:" + getAgentPath();
    args[++i] = "-D" + PORT_ARG + "=" + port;
    args[++i] = "-D" + Agent.PLUGIN_ARG + "=" + Util.toString(pluginPaths, ":");
    args[++i] = "-D" + Agent.INSTRUMENTER + "=" + config.instrumenter();
    if (config.verbose())
      args[++i] = "-Dorg.jboss.byteman.verbose";

    if (config.disableLoadClasses())
      args[++i] = "-D" + Agent.DISABLE_LC + "=*";

    if (loggingConfigFile != null)
      args[++i] = "-Djava.util.logging.config.file=" + ("file".equals(loggingConfigFile.getProtocol()) ? loggingConfigFile.getPath() : loggingConfigFile.toString());

    args[++i] = JUnitCore.class.getName();
    args[++i] = mainClass.getName();

    if (logger.isLoggable(Level.FINEST))
      logger.finest("Forking process:\n  " + Arrays.toString(args).replace(", ", " "));

    final ProcessBuilder builder = new ProcessBuilder(args);
    builder.inheritIO();
    return builder.start();
  }

  /**
   * Returns a {@code TestResult} object serialized over the socket. This method
   * will block until an object is available.
   *
   * @return A {@code TestResult} object serialized over the socket.
   */
  private TestResult read() {
    try {
      final TestResult result = (TestResult)in.readObject();
      if (logger.isLoggable(Level.FINEST))
        logger.finest("Read: " + result);

      return result;
    }
    catch (final ClassNotFoundException | IOException e) {
      throw new IllegalStateException(e);
    }
  }

  /**
   * Writes a {@code TestResult} object to the socket.
   *
   * @param result The {@code TestResult} object to write.
   */
  private void write(final TestResult result) {
    try {
      if (logger.isLoggable(Level.FINEST))
        logger.finest("Write: " + result);

      out.writeObject(result);
    }
    catch (final IOException e) {
      throw new IllegalStateException(e);
    }
  }
}<|MERGE_RESOLUTION|>--- conflicted
+++ resolved
@@ -544,11 +544,7 @@
       logger.finest("PluginsPath of forked process will be:\n" + Util.toIndentedString(pluginPaths));
 
     int i = -1;
-<<<<<<< HEAD
-    final String[] args = new String[10 + (config.verbose() ? 1 : 0) + (config.disableLoadClasses() ? 1 : 0) + (loggingConfigFile != null ? 1 : 0)];
-=======
-    final String[] args = new String[8 + (config.verbose() ? 1 : 0) + (config.disableLoadClasses() ? 1 : 0) + (loggingConfigFile != null ? 1 : 0)];
->>>>>>> 3d84faa6
+    final String[] args = new String[9 + (config.verbose() ? 1 : 0) + (config.disableLoadClasses() ? 1 : 0) + (loggingConfigFile != null ? 1 : 0)];
     args[++i] = "java";
     args[++i] = "-cp";
     args[++i] = classpath;
