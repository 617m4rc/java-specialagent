/* Copyright 2018 The OpenTracing Authors
 *
 * Licensed under the Apache License, Version 2.0 (the "License");
 * you may not use this file except in compliance with the License.
 * You may obtain a copy of the License at
 *
 *     http://www.apache.org/licenses/LICENSE-2.0
 *
 * Unless required by applicable law or agreed to in writing, software
 * distributed under the License is distributed on an "AS IS" BASIS,
 * WITHOUT WARRANTIES OR CONDITIONS OF ANY KIND, either express or implied.
 * See the License for the specific language governing permissions and
 * limitations under the License.
 */

package io.opentracing.contrib.specialagent;

import java.io.File;
import java.io.IOException;
import java.lang.reflect.InvocationTargetException;
import java.lang.reflect.Method;
import java.net.URI;
import java.net.URL;
import java.net.URLClassLoader;
import java.nio.file.Path;
import java.util.HashSet;
import java.util.IdentityHashMap;
import java.util.Map;
import java.util.Set;
import java.util.zip.ZipEntry;
import java.util.zip.ZipInputStream;

/**
 * An {@link URLClassLoader} that encloses an instrumentation rule, and provides
 * the following functionalities:
 * <ol>
 * <li>{@link #isCompatible(ClassLoader)}: Determines whether the
 * instrumentation rule it repserents is compatible with a specified
 * {@code ClassLoader}.</li>
 * <li>{@link #markFindResource(ClassLoader,String)}: Keeps track of the names
 * of classes that have been loaded into a specified {@code ClassLoader}.</li>
 * </ol>
 *
 * @author Seva Safris
 */
class RuleClassLoader extends URLClassLoader {
<<<<<<< HEAD
  private static final Logger logger = Logger.getLogger(RuleClassLoader.class);
=======
  private static final Logger logger = Logger.getLogger(RuleClassLoader.class.getName());
  private static final String SKIP_FINGERPRINT = "sa.fingerprint.skip";
  private static final boolean skipFingerprint;
>>>>>>> 2bcb1272

  static {
    final String property = System.getProperty(SKIP_FINGERPRINT);
    skipFingerprint = property != null && !"false".equalsIgnoreCase(property);
  }

  /**
   * Callback that is used to load a class by the specified resource path into
   * the provided {@code ClassLoader}.
   */
  private static final BiConsumer<String,ClassLoader> loadClass = new BiConsumer<String,ClassLoader>() {
    @Override
    public void accept(final String path, final ClassLoader classLoader) {
      if (!path.endsWith(".class") || path.startsWith("META-INF/") || path.startsWith("module-info"))
        return;

      final String className = path.substring(0, path.length() - 6).replace('/', '.');
      try {
        Class.forName(className, false, classLoader);
      }
      catch (final ClassNotFoundException e) {
        logger.log(Level.SEVERE, "Failed to load class " + className + " in " + classLoader, e);
      }
    }
  };

  private final Map<ClassLoader,Boolean> compatibility = new IdentityHashMap<>();
  private final Map<ClassLoader,Set<String>> classLoaderToClassName = new IdentityHashMap<>();
  private final PluginManifest pluginManifest;
  private final IsoClassLoader isoClassLoader;
  private boolean preLoaded;

  /**
   * Creates a new {@code RuleClassLoader} with the specified classpath URLs and
   * parent {@code ClassLoader}.
   *
   * @param pluginManifest The {@link PluginManifest}.
   * @param isoClassLoader {@code IsoClassLoader} supplying classes that are
   *          isolated from parent class loaders.
   * @param parent The parent {@code ClassLoader}.
   * @param files The classpath URLs.
   */
  RuleClassLoader(final PluginManifest pluginManifest, final IsoClassLoader isoClassLoader, final ClassLoader parent, final File ... files) {
    super(AssembleUtil.toURLs(files), parent);
    this.pluginManifest = pluginManifest;
    this.isoClassLoader = isoClassLoader;
  }

  @Override
  protected Class<?> findClass(String name) throws ClassNotFoundException {
    return super.findClass(name);
  }

  /**
   * Preloads classes in the {@code RuleClassLoader} by calling
   * {@link Class#forName(String)} on all classes in this class loader. A
   * side-effect of this procedure is that is will load all dependent classes
   * that are also needed to be loaded, which may belong to a different class
   * loader (i.e. the parent, or parent's parent, and so on).
   *
   * @param classLoader The {@code ClassLoader}.
   */
  void preLoad(final ClassLoader classLoader) {
    if (preLoaded)
      return;

    preLoaded = true;
    if (logger.isLoggable(Level.FINE))
      logger.fine("RuleClassLoader<" + AssembleUtil.getNameId(this) + ">#preLoad(ClassLoader<" + AssembleUtil.getNameId(classLoader) + ">)");

    // Call Class.forName(...) for each class in ruleClassLoader to load in
    // the caller's class loader
    for (final URL pathUrl : getURLs()) {
      if (pathUrl.toString().endsWith(".jar")) {
        try (final ZipInputStream zip = new ZipInputStream(pathUrl.openStream())) {
          for (ZipEntry entry; (entry = zip.getNextEntry()) != null;) {
            final String name = entry.getName();
            loadClass.accept(name, classLoader);
          }
        }
        catch (final IOException e) {
          logger.log(Level.SEVERE, "Failed to read from JAR: " + pathUrl, e);
        }
      }
      else {
        final File dir = new File(URI.create(pathUrl.toString()));
        final Path path = dir.toPath();
        AssembleUtil.recurseDir(dir, new Predicate<File>() {
          @Override
          public boolean test(final File file) {
            final String name = path.relativize(file.toPath()).toString();
            loadClass.accept(name, classLoader);
            return true;
          }
        });
      }
    }
  }

  /**
   * Returns {@code true} if the instrumentation rule represented by this
   * instance is compatible with its target classes that are loaded in the
   * specified {@code ClassLoader}.
   * <p>
   * This method utilizes the {@link LibraryFingerprint} class to determine
   * compatibility via "fingerprinting".
   * <p>
   * Once "fingerprinting" has been performed, the resulting value is associated
   * with the specified {@code ClassLoader} in the {@link #compatibility} map as
   * a cache.
   *
   * @param classLoader The {@code ClassLoader} for which the instrumentation
   *          rule represented by this {@code RuleClassLoader} is to be checked
   *          for compatibility.
   * @return {@code true} if the target classes in the specified
   *         {@code ClassLoader} are compatible with the instrumentation rule
   *         represented by this {@code RuleClassLoader}, and {@code false} if
   *         the specified {@code ClassLoader} is incompatible.
   */
  boolean isCompatible(ClassLoader classLoader) {
    if (classLoader == null)
      classLoader = BootProxyClassLoader.INSTANCE;

    Boolean compatible = compatibility.get(classLoader);
    if (compatible != null)
      return compatible;

    try {
      if (!(compatible = isFingerprintCompatible(classLoader)))
        close();

      compatibility.put(classLoader, compatible);
      return compatible;
    }
    catch (final ClassNotFoundException | IllegalAccessException | InvocationTargetException | IOException | NoSuchMethodException e) {
      throw new IllegalStateException(e);
    }
  }

  private boolean isFingerprintCompatible(final ClassLoader classLoader) throws ClassNotFoundException, IllegalAccessException, InvocationTargetException, NoSuchMethodException {
    if (skipFingerprint) {
      if (logger.isLoggable(Level.FINE))
        logger.fine("Allowing instrumentation with \"" + pluginManifest.name + "\" due to \"-D" + SKIP_FINGERPRINT + "=true\"");

      compatibility.put(classLoader, true);
      return true;
    }

    final Class<?> libraryFingerprintClass = Class.forName("io.opentracing.contrib.specialagent.LibraryFingerprint", true, isoClassLoader);
    final Method fromFileMethod = libraryFingerprintClass.getDeclaredMethod("fromFile", URL.class);
    final Object fingerprint = fromFileMethod.invoke(null, pluginManifest.getFingerprint());
    if (fingerprint != null) {
      final Method isCompatibleMethod = libraryFingerprintClass.getDeclaredMethod("isCompatible", ClassLoader.class);
      final Object[] errors = (Object[])isCompatibleMethod.invoke(fingerprint, classLoader);
      if (errors != null) {
        if (logger.isLoggable(Level.FINE))
          logger.fine("Disallowing instrumentation with \"" + pluginManifest.name + "\" due to \"" + UtilConstants.FINGERPRINT_FILE + " mismatch\" errors:\n" + AssembleUtil.toIndentedString(errors) + "\nin:\n" + AssembleUtil.toIndentedString(getURLs()));

        compatibility.put(classLoader, false);
        return false;
      }

      if (logger.isLoggable(Level.FINE))
        logger.fine("Allowing instrumentation with \"" + pluginManifest.name + "\" due to \"" + UtilConstants.FINGERPRINT_FILE + " match\" for:\n" + AssembleUtil.toIndentedString(getURLs()));

      return true;
    }

    if (logger.isLoggable(Level.FINE))
      logger.fine("Allowing instrumentation with \"" + pluginManifest.name + "\" due to \"" + UtilConstants.FINGERPRINT_FILE + " not found\"\nin:\n" + AssembleUtil.toIndentedString(getURLs()));

    return true;
  }

  /**
   * Marks the specified resource name with {@code true}, associated with the
   * specified {@code ClassLoader}, and returns the previous value of the mark.
   * <p>
   * The first invocation of this method for a specified {@code ClassLoader} and
   * resource name will return {@code false}.
   * <p>
   * Subsequent calls to this method for a specified {@code ClassLoader} and
   * resource name will return {@code true}.
   *
   * @param classLoader The {@code ClassLoader} to which the value of the mark
   *          for the specified resource name is associated.
   * @param resourceName The name of the resource as the target of the mark.
   * @return {@code false} if this method was never called with the specific
   *         {@code ClassLoader} and resource name; {@code true} if this method
   *         was previously called with the specific {@code ClassLoader} and
   *         resource name.
   */
  boolean markFindResource(final ClassLoader classLoader, final String resourceName) {
    Set<String> classNames = classLoaderToClassName.get(classLoader);
    if (classNames == null)
      classLoaderToClassName.put(classLoader, classNames = new HashSet<>());
    else if (classNames.contains(resourceName))
      return true;

    classNames.add(resourceName);
    return false;
  }

  @Override
  public void close() throws IOException {
    super.close();
    compatibility.clear();
    classLoaderToClassName.clear();
  }
}<|MERGE_RESOLUTION|>--- conflicted
+++ resolved
@@ -44,13 +44,9 @@
  * @author Seva Safris
  */
 class RuleClassLoader extends URLClassLoader {
-<<<<<<< HEAD
   private static final Logger logger = Logger.getLogger(RuleClassLoader.class);
-=======
-  private static final Logger logger = Logger.getLogger(RuleClassLoader.class.getName());
   private static final String SKIP_FINGERPRINT = "sa.fingerprint.skip";
   private static final boolean skipFingerprint;
->>>>>>> 2bcb1272
 
   static {
     final String property = System.getProperty(SKIP_FINGERPRINT);
