/* Copyright 2018 The OpenTracing Authors
 *
 * Licensed under the Apache License, Version 2.0 (the "License");
 * you may not use this file except in compliance with the License.
 * You may obtain a copy of the License at
 *
 *     http://www.apache.org/licenses/LICENSE-2.0
 *
 * Unless required by applicable law or agreed to in writing, software
 * distributed under the License is distributed on an "AS IS" BASIS,
 * WITHOUT WARRANTIES OR CONDITIONS OF ANY KIND, either express or implied.
 * See the License for the specific language governing permissions and
 * limitations under the License.
 */

package io.opentracing.contrib.specialagent;

import java.io.File;
import java.io.FileOutputStream;
import java.io.IOException;
import java.lang.management.ManagementFactory;
import java.net.JarURLConnection;
import java.net.MalformedURLException;
import java.net.URL;
import java.net.URLConnection;
import java.nio.file.Files;
import java.nio.file.Path;
import java.nio.file.StandardCopyOption;
import java.security.CodeSource;
import java.util.Arrays;
import java.util.Enumeration;
import java.util.HashSet;
import java.util.Iterator;
import java.util.LinkedHashSet;
import java.util.Set;
import java.util.jar.Attributes;
import java.util.jar.JarEntry;
import java.util.jar.JarFile;
import java.util.jar.JarInputStream;
import java.util.jar.JarOutputStream;
<<<<<<< HEAD
=======
import java.util.jar.Manifest;
import java.util.logging.Level;
import java.util.logging.Logger;
>>>>>>> 2bcb1272
import java.util.zip.ZipEntry;

import io.opentracing.contrib.specialagent.Manager.Event;

/**
 * Utility functions for the SpecialAgent.
 *
 * @author Seva Safris
 */
public final class SpecialAgentUtil {
  private static final Logger logger = Logger.getLogger(SpecialAgentUtil.class);

  static JarFile createTempJarFile(final File dir) throws IOException {
    final Path dirPath = dir.toPath();
    final Path zipPath = Files.createTempFile("specialagent", ".jar");
    try (
      final FileOutputStream fos = new FileOutputStream(zipPath.toFile());
      final JarOutputStream jos = new JarOutputStream(fos);
    ) {
      AssembleUtil.recurseDir(dir, new Predicate<File>() {
        @Override
        public boolean test(final File t) {
          if (t.isFile()) {
            final Path filePath = t.toPath();
            final String name = dirPath.relativize(filePath).toString();
            try {
              jos.putNextEntry(new ZipEntry(name));
              jos.write(Files.readAllBytes(filePath));
              jos.closeEntry();
            }
            catch (final IOException e) {
              throw new IllegalStateException(e);
            }
          }

          return true;
        }
      });
    }

    final File file = zipPath.toFile();
    file.deleteOnExit();
    return new JarFile(file);
  }

  static String getInputArguments() {
    final StringBuilder builder = new StringBuilder();
    final Iterator<String> iterator = ManagementFactory.getRuntimeMXBean().getInputArguments().iterator();
    for (int i = 0; iterator.hasNext(); ++i) {
      if (i > 0)
        builder.append(' ');

      builder.append(iterator.next());
    }

    return builder.toString();
  }

  private static URL getLocation(final Class<?> cls) {
    final CodeSource codeSource = cls.getProtectionDomain().getCodeSource();
    if (codeSource != null)
      return codeSource.getLocation();

    for (final String arg : ManagementFactory.getRuntimeMXBean().getInputArguments()) {
      if (arg.startsWith("-javaagent:")) {
        try {
          return new URL("file", null, arg.substring(11));
        }
        catch (final MalformedURLException e) {
          throw new IllegalStateException(e);
        }
      }
    }

    final String sunJavaCommand = System.getProperty("sun.java.command");
    if (sunJavaCommand == null)
      return null;

    final String[] parts = sunJavaCommand.split("\\s+-");
    for (int i = 0; i < parts.length; ++i) {
      final String part = parts[i];
      if (part.startsWith("javaagent:")) {
        try {
          return new URL("file", null, part.substring(10));
        }
        catch (final MalformedURLException e) {
          throw new IllegalStateException(e);
        }
      }
    }

    return null;
  }

  private static Manifest getManifest(final URL location) throws IOException {
    try (final JarInputStream in = new JarInputStream(location.openStream())) {
      return in.getManifest();
    }
  }

  private static String getBootClassPathManifestEntry(final URL location) throws IOException {
    final Manifest manifest = SpecialAgentUtil.getManifest(location);
    if (manifest == null)
      return null;

    final Attributes attributes = manifest.getMainAttributes();
    if (attributes == null)
      return null;

    return attributes.getValue("Boot-Class-Path");
  }

  /**
   * Asserts that the name of the JAR used on the command line matches the name
   * for the "Boot-Class-Path" entry in META-INF/MANIFEST.MF.
   *
   * @throws IllegalStateException If the name is not what is expected.
   */
  static void assertJavaAgentJarName() {
    try {
      final URL location = getLocation(SpecialAgent.class);
      if (location == null) {
        logger.fine("Running from IDE? Could not find " + JarFile.MANIFEST_NAME);
      }
      else {
        final String bootClassPathManifestEntry = getBootClassPathManifestEntry(location);
        if (bootClassPathManifestEntry == null) {
          if (logger.isLoggable(Level.FINE))
            logger.fine("Running from IDE? Could not find " + JarFile.MANIFEST_NAME);
        }
        else {
          final String jarName = getName(location.getPath());
          if (!jarName.equals(bootClassPathManifestEntry))
            throw new IllegalStateException("Name of -javaagent JAR, which is currently " + jarName + ", must be: " + bootClassPathManifestEntry);
        }
      }
    }
    catch (final IOException e) {
      logger.log(Level.WARNING, e.getMessage(), e);
    }
  }

  /**
   * @return A {@code Set} of strings representing the paths in classpath of the
   *         current process.
   */
  static Set<String> getJavaClassPath() {
    return new LinkedHashSet<>(Arrays.asList(System.getProperty("java.class.path").split(File.pathSeparator)));
  }

  /**
   * Returns the source location of the specified resource in the specified URL.
   *
   * @param url The {@code URL} from which to find the source location.
   * @param resourcePath The resource path that is the suffix of the specified
   *          URL.
   * @return The source location of the specified resource in the specified URL.
   * @throws MalformedURLException If no protocol is specified, or an unknown
   *           protocol is found, or spec is null.
   * @throws IllegalArgumentException If the specified resource path is not the
   *           suffix of the specified URL.
   */
  static File getSourceLocation(final URL url, final String resourcePath) throws MalformedURLException {
    final String string = url.toString();
    if (!string.endsWith(resourcePath))
      throw new IllegalArgumentException(url + " does not end with \"" + resourcePath + "\"");

    if (string.startsWith("jar:file:"))
      return new File(string.substring(9, string.lastIndexOf('!')));

    if (string.startsWith("file:"))
      return new File(string.substring(5, string.length() - resourcePath.length()));

    throw new UnsupportedOperationException("Unsupported protocol: " + url.getProtocol());
  }

  /**
   * Returns the number of occurrences of the specified {@code char} in the
   * specified {@code String}.
   *
   * @param s The string.
   * @param c The char.
   * @return The number of occurrences of the specified {@code char} in the
   *         specified {@code String}.
   * @throws NullPointerException If {@code s} is null.
   */
  static int getOccurrences(final String s, final char c) {
    int count = 0;
    for (int i = 0; i < s.length(); ++i)
      if (s.charAt(i) == c)
        ++count;

    return count;
  }

  /**
   * Returns an array of {@code URL} objects representing each path entry in the
   * specified {@code classpath}.
   *
   * @param classpath The classpath which to convert to an array of {@code URL}
   *          objects.
   * @return An array of {@code URL} objects representing each path entry in the
   *         specified {@code classpath}.
   */
  public static File[] classPathToFiles(final String classpath) {
    if (classpath == null)
      return null;

    final String[] paths = classpath.split(File.pathSeparator);
    final File[] files = new File[paths.length];
    for (int i = 0; i < paths.length; ++i)
      files[i] = new File(paths[i]);

    return files;
  }

  /**
   * Returns the name of the file or directory denoted by the specified
   * pathname. This is just the last name in the name sequence of {@code path}.
   * If the name sequence of {@code path} is empty, then the empty string is
   * returned.
   *
   * @param path The path string.
   * @return The name of the file or directory denoted by the specified
   *         pathname, or the empty string if the name sequence of {@code path}
   *         is empty.
   * @throws NullPointerException If {@code path} is null.
   * @throws IllegalArgumentException If {@code path} is an empty string.
   */
  static String getName(final String path) {
    if (path.length() == 0)
      throw new IllegalArgumentException("Empty path");

    if (path.length() == 0)
      return path;

    final boolean end = path.charAt(path.length() - 1) == File.separatorChar;
    final int start = end ? path.lastIndexOf(File.separatorChar, path.length() - 2) : path.lastIndexOf(File.separatorChar);
    return start == -1 ? (end ? path.substring(0, path.length() - 1) : path) : end ? path.substring(start + 1, path.length() - 1) : path.substring(start + 1);
  }

  /**
   * Fills the specified {@code fileToPluginManifest} map with JAR files having
   * a prefix path that match {@code path}, and the associated
   * {@link PluginManifest}.
   * <p>
   * This method will add a shutdown hook to delete any temporary directory and
   * file resources it created.
   *
   * @param path The prefix path to match when finding resources.
   * @param destDir Callback that supplies the destDir.
   * @param callback Callback function to process resource files.
   * @throws IllegalStateException If an illegal state occurs due to an
   *           {@link IOException}.
   */
  static void findJarResources(final String path, final Supplier<File> destDir, Predicate<File> callback) {
    try {
      final Enumeration<URL> resources = ClassLoader.getSystemClassLoader().getResources(path);
      if (!resources.hasMoreElements())
        return;

      final Set<URL> visitedResources = new HashSet<>();
      File outDir = null;
      do {
        final URL resource = resources.nextElement();
        if (visitedResources.contains(resource))
          continue;

        visitedResources.add(resource);
        final URLConnection connection = resource.openConnection();
        // Only consider resources that are inside JARs
        if (!(connection instanceof JarURLConnection))
          continue;

        if (logger.isLoggable(Level.FINEST))
          logger.finest("SpecialAgent Rule Path: " + resource);

        if (outDir == null)
          outDir = destDir.get();

        final JarURLConnection jarURLConnection = (JarURLConnection)connection;
        jarURLConnection.setUseCaches(false);
        final JarFile jarFile = jarURLConnection.getJarFile();
        final Enumeration<JarEntry> jarEntries = jarFile.entries();
        while (jarEntries.hasMoreElements()) {
          final String jarEntry = jarEntries.nextElement().getName();
          if (jarEntry.length() <= path.length() || !jarEntry.startsWith(path))
            continue;

          final int slash = jarEntry.lastIndexOf('/');
          final String jarFileName = jarEntry.substring(slash + 1);

          // First, extract the JAR into a temp dir
          final File subDir = new File(outDir, jarEntry.substring(0, slash));
          subDir.mkdirs();
          final File file = new File(subDir, jarFileName);
          if (!file.isDirectory() && !file.getName().endsWith(".jar"))
            continue;

          final URL jarUrl = new URL(resource, jarEntry.substring(path.length()));
          Files.copy(jarUrl.openStream(), file.toPath(), StandardCopyOption.REPLACE_EXISTING);

          if (!callback.test(file))
            file.delete();
        }
      }
      while (resources.hasMoreElements());

      if (outDir != null) {
        final File targetDir = outDir;
        Runtime.getRuntime().addShutdownHook(new Thread() {
          @Override
          public void run() {
            AssembleUtil.recurseDir(targetDir, new Predicate<File>() {
              @Override
              public boolean test(final File t) {
                return t.delete();
              }
            });
          }
        });
      }
    }
    catch (final IOException e) {
      throw new IllegalStateException(e);
    }
  }

  /**
   * Returns the name of the specified {@code Class} as per the following rules:
   * <ul>
   * <li>If {@code cls} represents {@code void}, this method returns
   * {@code null}</li>
   * <li>If {@code cls} represents an array, this method returns the code
   * semantics representation (i.e. {@code java.lang.Object[]})</li>
   * <li>Otherwise, this method return {@code cls.getName()}</li>
   * </ul>
   *
   * @param cls The class.
   * @return The name of the specified {@code Class}
   */
  static String getName(final Class<?> cls) {
    return cls == Void.TYPE ? null : cls.isArray() ? cls.getComponentType().getName() + "[]" : cls.getName();
  }

  /**
   * Returns an array of {@code String} class names by calling
   * {@link #getName(Class)}) on each element in the specified array of
   * {@code Class} objects; If the length of the specified array is 0, this
   * method returns {@code null}.
   *
   * @param classes The array of {@code Class} objects..
   * @return An array of {@code String} class names by calling
   *         {@link #getName(Class)}) on each element in the specified array of
   *         {@code Class} objects; If the length of the specified array is 0,
   *         this method returns {@code null}.
   * @throws NullPointerException If {@code classes} is null.
   */
  static String[] getNames(final Class<?>[] classes) {
    if (classes.length == 0)
      return null;

    final String[] names = new String[classes.length];
    for (int i = 0; i < classes.length; ++i)
      names[i] = getName(classes[i]);

    return names;
  }

  private static final Event[] DEFAULT_EVENTS = new Event[5];

  static Event[] digestEventsProperty(final String eventsProperty) {
    if (eventsProperty == null)
      return DEFAULT_EVENTS;

    final String[] parts = eventsProperty.split(",");
    Arrays.sort(parts);
    final Event[] events = Event.values();
    for (int i = 0, j = 0; i < events.length;) {
      final int comparison = j < parts.length ? events[i].name().compareTo(parts[j]) : -1;
      if (comparison < 0) {
        events[i] = null;
        ++i;
      }
      else if (comparison > 0) {
        ++j;
      }
      else {
        ++i;
        ++j;
      }
    }

    return events;
  }

  private SpecialAgentUtil() {
  }
}<|MERGE_RESOLUTION|>--- conflicted
+++ resolved
@@ -38,15 +38,8 @@
 import java.util.jar.JarFile;
 import java.util.jar.JarInputStream;
 import java.util.jar.JarOutputStream;
-<<<<<<< HEAD
-=======
 import java.util.jar.Manifest;
-import java.util.logging.Level;
-import java.util.logging.Logger;
->>>>>>> 2bcb1272
 import java.util.zip.ZipEntry;
-
-import io.opentracing.contrib.specialagent.Manager.Event;
 
 /**
  * Utility functions for the SpecialAgent.
@@ -413,15 +406,15 @@
     return names;
   }
 
-  private static final Event[] DEFAULT_EVENTS = new Event[5];
-
-  static Event[] digestEventsProperty(final String eventsProperty) {
+  private static final Manager.Event[] DEFAULT_EVENTS = new Manager.Event[5];
+
+  static Manager.Event[] digestEventsProperty(final String eventsProperty) {
     if (eventsProperty == null)
       return DEFAULT_EVENTS;
 
     final String[] parts = eventsProperty.split(",");
     Arrays.sort(parts);
-    final Event[] events = Event.values();
+    final Manager.Event[] events = Manager.Event.values();
     for (int i = 0, j = 0; i < events.length;) {
       final int comparison = j < parts.length ? events[i].name().compareTo(parts[j]) : -1;
       if (comparison < 0) {
