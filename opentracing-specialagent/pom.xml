<!--
  Copyright 2018 The OpenTracing Authors

  Licensed under the Apache License, Version 2.0 (the "License");
  you may not use this file except in compliance with the License.
  You may obtain a copy of the License at

      http://www.apache.org/licenses/LICENSE-2.0

  Unless required by applicable law or agreed to in writing, software
  distributed under the License is distributed on an "AS IS" BASIS,
  WITHOUT WARRANTIES OR CONDITIONS OF ANY KIND, either express or implied.
  See the License for the specific language governing permissions and
  limitations under the License.
-->
<project
  xmlns="http://maven.apache.org/POM/4.0.0"
  xmlns:xsi="http://www.w3.org/2001/XMLSchema-instance"
  xsi:schemaLocation="http://maven.apache.org/POM/4.0.0 http://maven.apache.org/xsd/maven-4.0.0.xsd">
  <modelVersion>4.0.0</modelVersion>
  <parent>
    <groupId>io.opentracing.contrib.specialagent</groupId>
    <artifactId>specialagent</artifactId>
    <version>1.1.2-SNAPSHOT</version>
  </parent>
  <artifactId>opentracing-specialagent</artifactId>
  <name>OpenTracing SpecialAgent</name>
  <url>https://github.com/opentracing-contrib/java-specialagent/tree/master/opentracing-specialagent</url>
  <profiles>
    <profile>
      <id>assemble</id>
      <activation>
        <property>
          <name>assemble</name>
        </property>
      </activation>
      <build>
        <plugins>
          <plugin>
            <groupId>io.opentracing.contrib.specialagent</groupId>
            <artifactId>agentrule-maven-plugin</artifactId>
            <version>${project.version}</version>
            <executions>
              <execution>
                <goals>
                  <goal>verify</goal>
                </goals>
                <phase>verify</phase>
              </execution>
            </executions>
          </plugin>
          <plugin>
            <groupId>org.apache.maven.plugins</groupId>
            <artifactId>maven-surefire-plugin</artifactId>
            <configuration>
              <skip>true</skip>
            </configuration>
          </plugin>
        </plugins>
      </build>
      <dependencies>
        <dependency>
          <groupId>io.opentracing.contrib.specialagent.rules</groupId>
          <artifactId>opentracing-specialagent-okhttp</artifactId>
          <version>${project.version}</version>
          <scope>provided</scope>
        </dependency>
        <dependency>
          <groupId>io.opentracing.contrib.specialagent.rules</groupId>
          <artifactId>opentracing-specialagent-jdbc</artifactId>
          <version>${project.version}</version>
          <scope>provided</scope>
        </dependency>
        <dependency>
          <groupId>io.opentracing.contrib.specialagent.rules</groupId>
          <artifactId>opentracing-specialagent-concurrent</artifactId>
          <version>${project.version}</version>
          <scope>provided</scope>
        </dependency>
        <dependency>
          <groupId>io.opentracing.contrib.specialagent.rules</groupId>
          <artifactId>opentracing-specialagent-mongo-driver</artifactId>
          <version>${project.version}</version>
          <scope>provided</scope>
        </dependency>
        <dependency>
          <groupId>io.opentracing.contrib.specialagent.rules</groupId>
          <artifactId>opentracing-specialagent-web-servlet-filter</artifactId>
          <version>${project.version}</version>
          <scope>provided</scope>
        </dependency>
        <dependency>
          <groupId>io.opentracing.contrib.specialagent.rules</groupId>
          <artifactId>opentracing-specialagent-camel</artifactId>
          <version>${project.version}</version>
          <scope>provided</scope>
        </dependency>
        <dependency>
          <groupId>io.opentracing.contrib.specialagent.rules</groupId>
          <artifactId>opentracing-specialagent-aws-sdk</artifactId>
          <version>${project.version}</version>
          <scope>provided</scope>
        </dependency>
        <dependency>
          <groupId>io.opentracing.contrib.specialagent.rules</groupId>
          <artifactId>opentracing-specialagent-cassandra-driver</artifactId>
          <version>${project.version}</version>
          <scope>provided</scope>
        </dependency>
        <dependency>
          <groupId>io.opentracing.contrib.specialagent.rules</groupId>
          <artifactId>opentracing-specialagent-jms-1</artifactId>
          <version>${project.version}</version>
          <scope>provided</scope>
        </dependency>
        <dependency>
          <groupId>io.opentracing.contrib.specialagent.rules</groupId>
          <artifactId>opentracing-specialagent-jms-2</artifactId>
          <version>${project.version}</version>
          <scope>provided</scope>
        </dependency>
        <dependency>
          <groupId>io.opentracing.contrib.specialagent.rules</groupId>
          <artifactId>opentracing-specialagent-elasticsearch-client-6</artifactId>
          <version>${project.version}</version>
          <scope>provided</scope>
        </dependency>
        <dependency>
          <groupId>io.opentracing.contrib.specialagent.rules</groupId>
          <artifactId>opentracing-specialagent-rxjava-2</artifactId>
          <version>${project.version}</version>
          <scope>provided</scope>
        </dependency>
        <dependency>
          <groupId>io.opentracing.contrib.specialagent.rules</groupId>
          <artifactId>opentracing-specialagent-kafka-client</artifactId>
          <version>${project.version}</version>
          <scope>provided</scope>
        </dependency>
        <dependency>
          <groupId>io.opentracing.contrib.specialagent.rules</groupId>
          <artifactId>opentracing-specialagent-asynchttpclient</artifactId>
          <version>${project.version}</version>
          <scope>provided</scope>
        </dependency>
        <dependency>
          <groupId>io.opentracing.contrib.specialagent.rules</groupId>
          <artifactId>opentracing-specialagent-rabbitmq-client</artifactId>
          <version>${project.version}</version>
          <scope>provided</scope>
        </dependency>
        <dependency>
          <groupId>io.opentracing.contrib.specialagent.rules</groupId>
          <artifactId>opentracing-specialagent-spring-rabbitmq</artifactId>
          <version>${project.version}</version>
          <scope>provided</scope>
        </dependency>
        <dependency>
          <groupId>io.opentracing.contrib.specialagent.rules</groupId>
          <artifactId>opentracing-specialagent-thrift</artifactId>
          <version>${project.version}</version>
          <scope>provided</scope>
        </dependency>
        <dependency>
          <groupId>io.opentracing.contrib.specialagent.rules</groupId>
          <artifactId>opentracing-specialagent-grpc</artifactId>
          <version>${project.version}</version>
          <scope>provided</scope>
        </dependency>
        <dependency>
          <groupId>io.opentracing.contrib.specialagent.rules</groupId>
          <artifactId>opentracing-specialagent-jedis</artifactId>
          <version>${project.version}</version>
          <scope>provided</scope>
        </dependency>
        <dependency>
          <groupId>io.opentracing.contrib.specialagent.rules</groupId>
          <artifactId>opentracing-specialagent-apache-httpclient</artifactId>
          <version>${project.version}</version>
          <scope>provided</scope>
        </dependency>
        <dependency>
          <groupId>io.opentracing.contrib.specialagent.rules</groupId>
          <artifactId>opentracing-specialagent-lettuce</artifactId>
          <version>${project.version}</version>
          <scope>provided</scope>
        </dependency>
        <dependency>
          <groupId>io.opentracing.contrib.specialagent.rules</groupId>
          <artifactId>opentracing-specialagent-spring-web</artifactId>
          <version>${project.version}</version>
          <scope>provided</scope>
        </dependency>
        <dependency>
          <groupId>io.opentracing.contrib.specialagent.rules</groupId>
          <artifactId>opentracing-specialagent-spring-webmvc</artifactId>
          <version>${project.version}</version>
          <scope>provided</scope>
        </dependency>
        <dependency>
          <groupId>io.opentracing.contrib.specialagent.rules</groupId>
          <artifactId>opentracing-specialagent-spring-webflux</artifactId>
          <version>${project.version}</version>
          <scope>provided</scope>
        </dependency>
        <dependency>
          <groupId>io.opentracing.contrib.specialagent.rules</groupId>
          <artifactId>opentracing-specialagent-redisson</artifactId>
          <version>${project.version}</version>
          <scope>provided</scope>
        </dependency>
        <dependency>
<<<<<<< HEAD
          <groupId>io.opentracing.contrib.specialagent.rules</groupId>
          <artifactId>opentracing-specialagent-hazelcast</artifactId>
          <version>${project.version}</version>
=======
          <groupId>io.opentracing.contrib</groupId>
          <artifactId>opentracing-grizzly-http-server</artifactId>
          <version>0.1.0</version>
>>>>>>> 2a154731
          <scope>provided</scope>
        </dependency>
      </dependencies>
    </profile>
    <profile>
      <activation>
        <jdk>(,1.9)</jdk>
      </activation>
      <dependencies>
        <dependency>
          <groupId>com.sun</groupId>
          <artifactId>tools</artifactId>
          <version>1.6.0</version>
          <scope>system</scope>
          <systemPath>${java.home}/../lib/tools.jar</systemPath>
        </dependency>
      </dependencies>
    </profile>
  </profiles>
  <dependencies>
    <dependency>
      <groupId>io.opentracing</groupId>
      <artifactId>opentracing-mock</artifactId>
      <optional>true</optional>
    </dependency>

    <dependency>
      <groupId>org.apache.maven</groupId>
      <artifactId>maven-embedder</artifactId>
      <scope>test</scope>
    </dependency>
    <dependency>
      <groupId>org.apache.maven</groupId>
      <artifactId>maven-model</artifactId>
    </dependency>
    <dependency>
      <groupId>com.google.guava</groupId>
      <artifactId>guava</artifactId>
      <scope>test</scope>
    </dependency>
    <dependency>
      <groupId>org.apache.maven</groupId>
      <artifactId>maven-compat</artifactId>
      <scope>test</scope>
    </dependency>

    <dependency>
      <artifactId>junit</artifactId>
      <groupId>junit</groupId>
      <scope>test</scope>
    </dependency>

    <!-- Use <optional>true</optional> instead of <scope>provided</scope>
      for OT libs so they make it into both the main and test JARs. -->

    <dependency>
      <groupId>io.opentracing.contrib.specialagent</groupId>
      <artifactId>opentracing-specialagent-api</artifactId>
      <optional>true</optional>
    </dependency>
    <dependency>
      <groupId>io.opentracing</groupId>
      <artifactId>opentracing-api</artifactId>
      <optional>true</optional>
    </dependency>
    <dependency>
      <groupId>io.opentracing</groupId>
      <artifactId>opentracing-util</artifactId>
      <optional>true</optional>
    </dependency>
    <dependency>
      <groupId>io.opentracing</groupId>
      <artifactId>opentracing-noop</artifactId>
      <optional>true</optional>
    </dependency>
    <dependency>
      <groupId>io.opentracing.contrib</groupId>
      <artifactId>opentracing-tracerresolver</artifactId>
      <optional>true</optional>
    </dependency>
    <dependency>
      <groupId>net.bytebuddy</groupId>
      <artifactId>byte-buddy</artifactId>
      <optional>true</optional>
    </dependency>
    <dependency>
      <groupId>net.bytebuddy</groupId>
      <artifactId>byte-buddy-agent</artifactId>
      <optional>true</optional>
    </dependency>
    <dependency>
      <groupId>org.ow2.asm</groupId>
      <artifactId>asm</artifactId>
      <version>5.0.3</version>
      <optional>true</optional>
    </dependency>

    <!-- [start] DO NOT REMOVE OR CHANGE VERSION! USED FOR TESTING [start] -->
    <dependency>
      <groupId>javax.el</groupId>
      <artifactId>javax.el-api</artifactId>
      <version>3.0.0</version>
      <scope>test</scope>
      <optional>true</optional>
    </dependency>
    <!-- [end] DO NOT REMOVE OR CHANGE VERSION! USED FOR TESTING [end] -->
  </dependencies>
  <build>
    <resources>
      <!-- Includes the output of the maven-dependency-plugin (ids: copy-dependencies and
        unpack-dependencies) -->
      <resource>
        <directory>${project.build.directory}/dependencies</directory>
      </resource>
      <resource>
        <directory>src/main/resources</directory>
      </resource>
    </resources>
    <testResources>
      <!-- Includes the output of the maven-dependency-plugin (id: unpack-test-dependencies) -->
      <testResource>
        <directory>${project.build.directory}/test-dependencies</directory>
      </testResource>
      <testResource>
        <!-- Include the main build output path to include the main classes and
          resources of this module -->
        <directory>${project.build.directory}/classes</directory>
        <!-- Have to exclude all JARs, because all dependencies are copied to the
          ${project.build.directory}/dependencies/META-INF/opentracing-specialagent
          path via maven-dependency-plugin (id: copy-dependencies), and the
          ${project.build.directory}/dependencies path is listed as a <resource> right
          above here, which makes the maven-resources-plugin copy them to
          ${project.build.directory}/classes. -->
        <excludes>
          <exclude>**/*.jar</exclude>
        </excludes>
      </testResource>
      <testResource>
        <directory>src/test/resources</directory>
      </testResource>
    </testResources>
    <plugins>
      <!-- maven-shade-plugin cannot be used to build a JAR that requires test dependencies -->
      <!--plugin>
        <groupId>org.apache.maven.plugins</groupId>
        <artifactId>maven-shade-plugin</artifactId>
        <version>3.1.0</version>
        <executions>
          <execution>
            <phase>package</phase>
            <goals>
              <goal>shade</goal>
            </goals>
          </execution>
        </executions>
        <configuration>
          <finalName>${project.artifactId}</finalName>
          <transformers>
            <transformer implementation="org.apache.maven.plugins.shade.resource.ManifestResourceTransformer">
              <manifestEntries>
                <Main-Class>io.opentracing.contrib.specialagent.SpecialAgent</Main-Class>
                <Agent-Class>io.opentracing.contrib.specialagent.SpecialAgent</Agent-Class>
                <Premain-Class>io.opentracing.contrib.specialagent.SpecialAgent</Premain-Class>
                <Can-Redefine-Classes>true</Can-Redefine-Classes>
                <Can-Retransform-Classes>true</Can-Retransform-Classes>
              </manifestEntries>
            </transformer>
          </transformers>
        </configuration>
      </plugin-->
      <plugin>
        <groupId>org.apache.maven.plugins</groupId>
        <artifactId>maven-dependency-plugin</artifactId>
        <executions>
          <execution>
            <id>unpack-dependencies</id>
            <!-- Phase must be generate-resources for the maven-resources-plugin to acknowledge the
              <outputDirectory> of this execution, which is defined as a <resource> above. Specifying a
              different phase results in a JAR that does not include the dependencies generated in the
              <outputDirectory>. -->
            <phase>generate-resources</phase>
            <goals>
              <goal>unpack-dependencies</goal>
            </goals>
            <configuration>
              <outputDirectory>${project.build.directory}/dependencies</outputDirectory>
              <includeScope>runtime</includeScope>
            </configuration>
          </execution>
          <execution>
            <id>copy-dependencies</id>
            <!-- Phase must be generate-resources for the maven-resources-plugin to acknowledge the
              <outputDirectory> of this execution, which is defined as a <resource> above. Specifying a
              different phase results in a JAR that does not include the dependencies generated in the
              <outputDirectory>. -->
            <phase>generate-resources</phase>
            <goals>
              <goal>copy-dependencies</goal>
            </goals>
            <configuration>
              <outputDirectory>${project.build.directory}/dependencies/META-INF/opentracing-specialagent</outputDirectory>
              <includeScope>provided</includeScope>
              <excludeScope>test</excludeScope>
            </configuration>
          </execution>
          <execution>
            <id>unpack-test-dependencies</id>
            <!-- Phase must be generate-test-resources for the maven-resources-plugin to acknowledge the
              <outputDirectory> of this execution, which is defined as a <testResource> above. Specifying a
              different phase results in a JAR that does not include the dependencies generated in the
              <outputDirectory>. -->
            <phase>generate-test-resources</phase>
            <goals>
              <goal>unpack-dependencies</goal>
            </goals>
            <configuration>
              <outputDirectory>${project.build.directory}/test-dependencies</outputDirectory>
              <!--includeScope>test</includeScope--> <!-- No idea why this needs to be commented out for this to work?! -->
              <excludeScope>provided</excludeScope>
            </configuration>
          </execution>
        </executions>
      </plugin>
      <plugin>
        <groupId>org.apache.maven.plugins</groupId>
        <artifactId>maven-jar-plugin</artifactId>
        <configuration>
          <archive>
            <manifestEntries>
              <Main-Class>io.opentracing.contrib.specialagent.SpecialAgent</Main-Class>
              <Agent-Class>io.opentracing.contrib.specialagent.SpecialAgent</Agent-Class>
              <Premain-Class>io.opentracing.contrib.specialagent.SpecialAgent</Premain-Class>
              <Boot-Class-Path>${project.artifactId}-${project.version}.jar</Boot-Class-Path>
              <Can-Redefine-Classes>true</Can-Redefine-Classes>
              <Can-Retransform-Classes>true</Can-Retransform-Classes>
            </manifestEntries>
          </archive>
        </configuration>
        <executions>
          <execution>
            <goals>
              <goal>test-jar</goal>
            </goals>
            <configuration>
              <archive>
                <manifestEntries>
                  <Boot-Class-Path>${project.artifactId}-${project.version}-tests.jar</Boot-Class-Path>
                </manifestEntries>
              </archive>
            </configuration>
          </execution>
        </executions>
      </plugin>
      <!-- maven-assembly-plugin cannot be used because its <scope>test</scope> spec does
        not exclude other scopes. It basically means: <scope>test (and runtime)</scope> -->
      <!--plugin>
        <groupId>org.apache.maven.plugins</groupId>
        <artifactId>maven-assembly-plugin</artifactId>
        <version>3.1.0</version>
        <configuration>
          <finalName>${project.artifactId}-${project.version}</finalName>
          <attach>false</attach>
          <archive>
            <manifestEntries>
              <Main-Class>io.opentracing.contrib.specialagent.SpecialAgent</Main-Class>
              <Agent-Class>io.opentracing.contrib.specialagent.SpecialAgent</Agent-Class>
              <Premain-Class>io.opentracing.contrib.specialagent.SpecialAgent</Premain-Class>
              <Can-Redefine-Classes>true</Can-Redefine-Classes>
              <Can-Retransform-Classes>true</Can-Retransform-Classes>
            </manifestEntries>
          </archive>
          <descriptors>
            <descriptor>test-assembly.xml</descriptor>
          </descriptors>
        </configuration>
        <executions>
          <execution>
            <goals>
              <goal>single</goal>
            </goals>
            <phase>package</phase>
          </execution>
        </executions>
      </plugin>
      <!- Used to move the main assembly to be the main jar of this module. This is due to a bug in
        maven-assembly-plugin where if even if one <appendAssemblyId> of a assembly execution is false,
        the assembly content of one assembly ends up inside the other also. ->
      <plugin>
        <groupId>com.coderplus.maven.plugins</groupId>
        <artifactId>copy-rename-maven-plugin</artifactId>
        <version>1.0.1</version>
        <executions>
          <execution>
            <goals>
              <goal>rename</goal>
            </goals>
            <phase>verify</phase>
            <configuration>
              <sourceFile>${project.build.directory}/${project.artifactId}-${project.version}-assembly.jar</sourceFile>
              <destinationFile>${project.build.directory}/${project.artifactId}-${project.version}.jar</destinationFile>
            </configuration>
          </execution>
        </executions>
      </plugin-->
      <plugin>
        <groupId>org.apache.maven.plugins</groupId>
        <artifactId>maven-surefire-plugin</artifactId>
        <configuration>
          <trimStackTrace>false</trimStackTrace>
          <reuseForks>false</reuseForks>
          <!-- Have to explicitly define the path of the tests, because when the maven-dependency-plugin
            unpacks JUnit dependencies in the generate-test-resources phase, they end up being picked up
            by maven-surefire-plugin in the test phase. -->
          <includes>
            <include>io/opentracing/contrib/specialagent/**/*Test</include>
            <include>io/opentracing/contrib/specialagent/**/*TestCase</include>
          </includes>
          <excludes>
            <exclude>io/opentracing/contrib/specialagent/**/*ITest</exclude>
            <exclude>io/opentracing/contrib/specialagent/**/*ITestCase</exclude>
            <exclude>io/opentracing/contrib/specialagent/**/*IntegrationTest</exclude>
            <exclude>io/opentracing/contrib/specialagent/**/*IntegrationTestCase</exclude>
          </excludes>
        </configuration>
      </plugin>
      <plugin>
        <groupId>org.apache.maven.plugins</groupId>
        <artifactId>maven-failsafe-plugin</artifactId>
        <executions>
          <execution>
            <id>integration-test</id>
            <goals>
              <goal>integration-test</goal>
              <goal>verify</goal>
            </goals>
            <configuration>
              <trimStackTrace>false</trimStackTrace>
              <reuseForks>false</reuseForks>
              <includes>
                <include>io/opentracing/contrib/specialagent/**/*ITest</include>
                <include>io/opentracing/contrib/specialagent/**/*ITestCase</include>
                <include>io/opentracing/contrib/specialagent/**/*IntegrationTest</include>
                <include>io/opentracing/contrib/specialagent/**/*IntegrationTestCase</include>
              </includes>
            </configuration>
          </execution>
        </executions>
        <configuration>
          <excludes>
            <exclude></exclude> <!-- This is necessary for inner classes to be run -->
          </excludes>
        </configuration>
      </plugin>
      <plugin>
        <groupId>org.jacoco</groupId>
        <artifactId>jacoco-maven-plugin</artifactId>
        <executions>
          <execution>
            <phase>install</phase>
            <goals>
              <goal>report</goal>
            </goals>
            <configuration>
              <skip>true</skip>
            </configuration>
          </execution>
        </executions>
      </plugin>
      <plugin>
        <groupId>org.eluder.coveralls</groupId>
        <artifactId>coveralls-maven-plugin</artifactId>
        <executions>
          <execution>
            <phase>install</phase>
            <goals>
              <goal>report</goal>
            </goals>
            <configuration>
              <skip>true</skip>
            </configuration>
          </execution>
        </executions>
      </plugin>
    </plugins>
  </build>
</project><|MERGE_RESOLUTION|>--- conflicted
+++ resolved
@@ -210,16 +210,15 @@
           <scope>provided</scope>
         </dependency>
         <dependency>
-<<<<<<< HEAD
-          <groupId>io.opentracing.contrib.specialagent.rules</groupId>
-          <artifactId>opentracing-specialagent-hazelcast</artifactId>
-          <version>${project.version}</version>
-=======
           <groupId>io.opentracing.contrib</groupId>
           <artifactId>opentracing-grizzly-http-server</artifactId>
           <version>0.1.0</version>
->>>>>>> 2a154731
-          <scope>provided</scope>
+          <scope>provided</scope>
+        </dependency>
+        <dependency>
+          <groupId>io.opentracing.contrib.specialagent.rules</groupId>
+          <artifactId>opentracing-specialagent-hazelcast</artifactId>
+          <version>${project.version}</version>
         </dependency>
       </dependencies>
     </profile>
