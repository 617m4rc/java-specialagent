/* Copyright 2019 The OpenTracing Authors
 *
 * Licensed under the Apache License, Version 2.0 (the "License");
 * you may not use this file except in compliance with the License.
 * You may obtain a copy of the License at
 *
 *     http://www.apache.org/licenses/LICENSE-2.0
 *
 * Unless required by applicable law or agreed to in writing, software
 * distributed under the License is distributed on an "AS IS" BASIS,
 * WITHOUT WARRANTIES OR CONDITIONS OF ANY KIND, either express or implied.
 * See the License for the specific language governing permissions and
 * limitations under the License.
 */

package io.opentracing.contrib.specialagent.test.spring.webflux;

import org.springframework.boot.CommandLineRunner;
import org.springframework.boot.SpringApplication;
import org.springframework.boot.autoconfigure.SpringBootApplication;
import org.springframework.context.annotation.Bean;
import org.springframework.web.reactive.function.client.ClientResponse;
import org.springframework.web.reactive.function.client.WebClient;

import io.opentracing.contrib.specialagent.TestUtil;

@SpringBootApplication
public class SpringWebFluxITest {
  public static void main(final String[] args) {
    SpringApplication.run(SpringWebFluxITest.class, args).close();
<<<<<<< HEAD

    TestUtil.checkSpan("java-spring-webclient", 4, true);
=======
    TestUtil.checkSpan("java-spring-webclient", 3);
>>>>>>> dd5599ed
  }

  @Bean
  public CommandLineRunner commandLineRunner() {
    return new CommandLineRunner() {
      @Override
      public void run(final String ... args) {
        final WebClient client = WebClient.builder().baseUrl("http://localhost:8080").build();

        final ClientResponse response = client.get().exchange().block();
        final int responseCode = response.statusCode().value();
        if (200 != responseCode)
          throw new AssertionError("ERROR: response: " + responseCode);

        final String entity = response.bodyToMono(String.class).block();
        if (!"WebFlux".equals(entity))
          throw new AssertionError("ERROR: response: " + entity);
      }
    };
  }
}<|MERGE_RESOLUTION|>--- conflicted
+++ resolved
@@ -28,12 +28,7 @@
 public class SpringWebFluxITest {
   public static void main(final String[] args) {
     SpringApplication.run(SpringWebFluxITest.class, args).close();
-<<<<<<< HEAD
-
     TestUtil.checkSpan("java-spring-webclient", 4, true);
-=======
-    TestUtil.checkSpan("java-spring-webclient", 3);
->>>>>>> dd5599ed
   }
 
   @Bean
