/* Copyright 2019 The OpenTracing Authors
 *
 * Licensed under the Apache License, Version 2.0 (the "License");
 * you may not use this file except in compliance with the License.
 * You may obtain a copy of the License at
 *
 *     http://www.apache.org/licenses/LICENSE-2.0
 *
 * Unless required by applicable law or agreed to in writing, software
 * distributed under the License is distributed on an "AS IS" BASIS,
 * WITHOUT WARRANTIES OR CONDITIONS OF ANY KIND, either express or implied.
 * See the License for the specific language governing permissions and
 * limitations under the License.
 */

package io.opentracing.contrib.specialagent.grizzly.ahc;

import java.io.IOException;

import org.glassfish.grizzly.http.server.HttpServer;
import org.junit.After;
import org.junit.Before;
import org.junit.Test;
import org.junit.runner.RunWith;

import com.ning.http.client.AsyncHttpClient;
import com.ning.http.client.Response;
import com.ning.http.client.SimpleAsyncHttpClient;

import io.opentracing.Scope;
import io.opentracing.contrib.grizzly.ahc.AbstractAhcTest;
import io.opentracing.contrib.specialagent.AgentRunner;
import io.opentracing.mock.MockTracer;

/**
 * @author Jose Montoya
 */
@RunWith(AgentRunner.class)
public class Ahc2Test extends AbstractAhcTest {
  private static final int port = 8348;
<<<<<<< HEAD

	@Before
	public void before(final MockTracer tracer) throws IOException {
		// clear traces
		tracer.reset();

		httpServer = HttpServer.createSimpleServer(".", port);
		httpServer.start();
		setupServer(httpServer);
	}
=======

  @Before
  public void before(final MockTracer tracer) throws IOException {
    // clear traces
    tracer.reset();
>>>>>>> 7c40f4bf

    httpServer = HttpServer.createSimpleServer(".", port);
    httpServer.start();
    setupServer(httpServer);
  }

  @After
  public void after() throws Exception {
    if (httpServer != null) {
      httpServer.shutdownNow();
    }
  }

  @Test
  public void basicAhcTest(final MockTracer tracer) throws Exception {
    final Response response;
    try (
      final AsyncHttpClient client = new AsyncHttpClient();
      final Scope scope = tracer.buildSpan("parent").startActive(true);
<<<<<<< HEAD
		) {
      response = client.prepareGet("http://localhost:" + port + "/root").execute().get();
		}
=======
    ) {
      response = client.prepareGet("http://localhost:" + port + "/root").execute().get();
    }
>>>>>>> 7c40f4bf

    doTest(response, tracer);
  }

<<<<<<< HEAD
	@Test
	public void basicSimpleAhcTest(final MockTracer tracer) throws Exception {
	  final Response response;
		try (
		  final SimpleAsyncHttpClient client = new SimpleAsyncHttpClient.Builder()
				.setUrl("http://localhost:" + port + "/root")
				.build();
			 final Scope scope = tracer.buildSpan("parent").startActive(true);
		) {
		  response = client.get().get();
		}
=======
  @Test
  public void basicSimpleAhcTest(final MockTracer tracer) throws Exception {
    final Response response;
    try (
      final SimpleAsyncHttpClient client = new SimpleAsyncHttpClient.Builder()
        .setUrl("http://localhost:" + port + "/root")
        .build();
       final Scope scope = tracer.buildSpan("parent").startActive(true);
    ) {
      response = client.get().get();
    }
>>>>>>> 7c40f4bf

    doTest(response, tracer);
  }
}<|MERGE_RESOLUTION|>--- conflicted
+++ resolved
@@ -38,24 +38,11 @@
 @RunWith(AgentRunner.class)
 public class Ahc2Test extends AbstractAhcTest {
   private static final int port = 8348;
-<<<<<<< HEAD
-
-	@Before
-	public void before(final MockTracer tracer) throws IOException {
-		// clear traces
-		tracer.reset();
-
-		httpServer = HttpServer.createSimpleServer(".", port);
-		httpServer.start();
-		setupServer(httpServer);
-	}
-=======
 
   @Before
   public void before(final MockTracer tracer) throws IOException {
     // clear traces
     tracer.reset();
->>>>>>> 7c40f4bf
 
     httpServer = HttpServer.createSimpleServer(".", port);
     httpServer.start();
@@ -75,32 +62,13 @@
     try (
       final AsyncHttpClient client = new AsyncHttpClient();
       final Scope scope = tracer.buildSpan("parent").startActive(true);
-<<<<<<< HEAD
-		) {
-      response = client.prepareGet("http://localhost:" + port + "/root").execute().get();
-		}
-=======
     ) {
       response = client.prepareGet("http://localhost:" + port + "/root").execute().get();
     }
->>>>>>> 7c40f4bf
 
     doTest(response, tracer);
   }
 
-<<<<<<< HEAD
-	@Test
-	public void basicSimpleAhcTest(final MockTracer tracer) throws Exception {
-	  final Response response;
-		try (
-		  final SimpleAsyncHttpClient client = new SimpleAsyncHttpClient.Builder()
-				.setUrl("http://localhost:" + port + "/root")
-				.build();
-			 final Scope scope = tracer.buildSpan("parent").startActive(true);
-		) {
-		  response = client.get().get();
-		}
-=======
   @Test
   public void basicSimpleAhcTest(final MockTracer tracer) throws Exception {
     final Response response;
@@ -112,7 +80,6 @@
     ) {
       response = client.get().get();
     }
->>>>>>> 7c40f4bf
 
     doTest(response, tracer);
   }
