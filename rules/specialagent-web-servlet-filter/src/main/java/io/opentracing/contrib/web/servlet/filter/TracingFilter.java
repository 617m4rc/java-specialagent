
/*
 * Copyright 2016-2018 The OpenTracing Authors
 *
 * Licensed under the Apache License, Version 2.0 (the "License"); you may not use this file except
 * in compliance with the License. You may obtain a copy of the License at
 *
 * http://www.apache.org/licenses/LICENSE-2.0
 *
 * Unless required by applicable law or agreed to in writing, software distributed under the License
 * is distributed on an "AS IS" BASIS, WITHOUT WARRANTIES OR CONDITIONS OF ANY KIND, either express
 * or implied. See the License for the specific language governing permissions and limitations under
 * the License.
 */
package io.opentracing.contrib.web.servlet.filter;

<<<<<<< HEAD
import io.opentracing.Scope;
import io.opentracing.Span;
import io.opentracing.SpanContext;
import io.opentracing.Tracer;
import io.opentracing.Tracer.SpanBuilder;
import io.opentracing.propagation.Format;
import io.opentracing.tag.Tags;
import io.opentracing.util.GlobalTracer;
=======
>>>>>>> fc8803e9
import java.io.IOException;
import java.util.ArrayList;
import java.util.Collection;
import java.util.Collections;
<<<<<<< HEAD
import java.util.Enumeration;
import java.util.HashMap;
=======
>>>>>>> fc8803e9
import java.util.List;
import java.util.Map;
import java.util.Map.Entry;
import java.util.logging.Logger;
import java.util.regex.Pattern;

import javax.servlet.Filter;
import javax.servlet.FilterChain;
import javax.servlet.FilterConfig;
import javax.servlet.ServletContext;
import javax.servlet.ServletException;
import javax.servlet.ServletRequest;
import javax.servlet.ServletResponse;
import javax.servlet.http.HttpServletRequest;
import javax.servlet.http.HttpServletResponse;

import io.opentracing.Scope;
import io.opentracing.Span;
import io.opentracing.SpanContext;
import io.opentracing.Tracer;
import io.opentracing.propagation.Format;
import io.opentracing.tag.Tags;
import io.opentracing.util.GlobalTracer;

/**
 * Tracing servlet filter.
 *
 * Filter can be programmatically added to {@link ServletContext} or initialized via web.xml.
 *
 * Following code examples show possible initialization:
 *
 * <pre>
 * {@code
  * TracingFilter filter = new TracingFilter(tracer);
 *  servletContext.addFilter("tracingFilter", filter);
  * }
 * </pre>
 *
 * Or include filter in web.xml and:
 * <pre>
 * {@code
 *  GlobalTracer.register(tracer);
 *  servletContext.setAttribute({@link TracingFilter#SPAN_DECORATORS}, listOfDecorators); // optional, if no present ServletFilterSpanDecorator.STANDARD_TAGS is applied
 * }
 * </pre>
 *
 * Current server span context is accessible via {@link HttpServletRequest#getAttribute(String)} with name
 * {@link TracingFilter#SERVER_SPAN_CONTEXT}.
 *
 * @author Pavol Loffay
 */
public class TracingFilter implements Filter {
    private static final Logger log = Logger.getLogger(TracingFilter.class.getName());

    /**
     * Use as a key of {@link ServletContext#setAttribute(String, Object)} to set span decorators
     */
    public static final String SPAN_DECORATORS = TracingFilter.class.getName() + ".spanDecorators";
    /**
     * Use as a key of {@link ServletContext#setAttribute(String, Object)} to skip pattern
     */
    public static final String SKIP_PATTERN = TracingFilter.class.getName() + ".skipPattern";

    /**
     * Used as a key of {@link HttpServletRequest#setAttribute(String, Object)} to inject server span context
     */
    public static final String SERVER_SPAN_CONTEXT = TracingFilter.class.getName() + ".activeSpanContext";

    private FilterConfig filterConfig;

    protected Tracer tracer;
    private List<ServletFilterSpanDecorator> spanDecorators;
    private Pattern skipPattern;

    /**
     * Tracer instance has to be registered with {@link GlobalTracer#register(Tracer)}.
     */
    public TracingFilter() {
        this(GlobalTracer.get());
    }

    /**
     * @param tracer
     */
    public TracingFilter(Tracer tracer) {
        this(tracer, Collections.singletonList(ServletFilterSpanDecorator.STANDARD_TAGS), null);
    }

    /**
     *
     * @param tracer tracer
     * @param spanDecorators decorators
     * @param skipPattern null or pattern to exclude certain paths from tracing e.g. "/health"
     */
    public TracingFilter(Tracer tracer, List<ServletFilterSpanDecorator> spanDecorators, Pattern skipPattern) {
        this.tracer = tracer;
        this.spanDecorators = new ArrayList<>(spanDecorators);
        this.spanDecorators.removeAll(Collections.singleton(null));
        this.skipPattern = skipPattern;
    }

    @Override
    public void init(FilterConfig filterConfig) throws ServletException {
        this.filterConfig = filterConfig;
        ServletContext servletContext = filterConfig.getServletContext();

        // Check whether the servlet context provides a tracer
        Object tracerObj = servletContext.getAttribute(Tracer.class.getName());
        if (tracerObj instanceof Tracer) {
            tracer = (Tracer)tracerObj;
        } else {
            // Add current tracer to servlet context, so available to webapp
            servletContext.setAttribute(Tracer.class.getName(), tracer);
        }

        // use decorators from context attributes
        Object contextAttribute = servletContext.getAttribute(SPAN_DECORATORS);
        if (contextAttribute instanceof Collection) {
            List<ServletFilterSpanDecorator> decorators = new ArrayList<>();
            for (Object decorator: (Collection)contextAttribute) {
                if (decorator instanceof ServletFilterSpanDecorator) {
                    decorators.add((ServletFilterSpanDecorator) decorator);
                } else {
                    log.severe(decorator + " is not an instance of " + ServletFilterSpanDecorator.class);
                }
            }
            this.spanDecorators = decorators.size() > 0 ? decorators : this.spanDecorators;
        }

        contextAttribute = servletContext.getAttribute(SKIP_PATTERN);
        if (contextAttribute instanceof Pattern) {
            skipPattern = (Pattern) contextAttribute;
        }
    }

<<<<<<< HEAD
    private boolean isTraced(HttpServletRequest httpRequest, String headerPrefix,
        boolean drivenByHeaders) {
        if (!drivenByHeaders) {
            return true;
        }
        final Enumeration<String> headerNames = httpRequest.getHeaderNames();

        while (headerNames.hasMoreElements()) {
            final String headerName = headerNames.nextElement().toLowerCase();
            if (headerName.startsWith(headerPrefix)) {
                return true;
            }
        }
        return false;
    }

    private Span buildSpan(HttpServletRequest httpRequest, Span f5Span) {
        SpanContext extractedContext;

        if (f5Span != null) {
            extractedContext = f5Span.context();
        } else {
            extractedContext = tracer.extract(Format.Builtin.HTTP_HEADERS,
                new HttpServletRequestExtractAdapter(httpRequest));
        }

        final Span span = tracer
            .buildSpan(httpRequest.getMethod())
            .asChildOf(extractedContext)
            .withTag(Tags.SPAN_KIND.getKey(), Tags.SPAN_KIND_SERVER)
            .start();

        for (ServletFilterSpanDecorator spanDecorator: spanDecorators) {
            spanDecorator.onRequest(httpRequest, span);
        }

        httpRequest.setAttribute(SERVER_SPAN_CONTEXT, span.context());

        return span;
    }

    private Span buildF5Span(HttpServletRequest httpRequest, String headerPrefix,
        boolean drivenByHeaders) {
        if (!isTraced(httpRequest, headerPrefix, drivenByHeaders)) {
            return null;
        }

        SpanContext extractedContext = tracer.extract(Format.Builtin.HTTP_HEADERS,
            new HttpServletRequestExtractAdapter(httpRequest));

        Map<String, String> tags = new HashMap<>();
        final Enumeration<String> headerNames = httpRequest.getHeaderNames();
        Long ingressTime = null;
        while (headerNames.hasMoreElements()) {
            final String headerName = headerNames.nextElement().toLowerCase();
            if (headerName.startsWith(headerPrefix)) {
                if(headerName.equals(headerPrefix + "ingresstime")) {
                    try {
                        ingressTime = Long.parseLong(httpRequest.getHeader(headerName));
                    } catch (NumberFormatException e) {
                        log.warning("failed to parse header: " + headerName + " value: " + httpRequest.getHeader(headerName));
                        tags.put(headerName.replace(headerPrefix, ""),
                            httpRequest.getHeader(headerName));
                    }
                } else {
                    tags.put(headerName.replace(headerPrefix, ""),
                        httpRequest.getHeader(headerName));
                }
            }
        }

        final SpanBuilder spanBuilder = tracer
            .buildSpan("TransitTime")
            .asChildOf(extractedContext)
            .withTag(Tags.SPAN_KIND.getKey(), Tags.SPAN_KIND_SERVER);
        if (ingressTime != null) {
            spanBuilder.withStartTimestamp(ingressTime);
        }
        for (Entry<String, String> entry : tags.entrySet()) {
            spanBuilder.withTag(entry.getKey(), entry.getValue());
        }
        final Span span = spanBuilder.start();


        for (ServletFilterSpanDecorator spanDecorator : spanDecorators) {
            spanDecorator.onRequest(httpRequest, span);
        }
        span.setTag(Tags.COMPONENT, "F5"); // TODO: get via config property?
        span.setTag("ServiceName", "F5"); // TODO: get via config property?

        return span;
    }

=======
>>>>>>> fc8803e9
    @Override
    public void doFilter(ServletRequest servletRequest, ServletResponse servletResponse, FilterChain chain)
            throws IOException, ServletException {

        HttpServletRequest httpRequest = (HttpServletRequest) servletRequest;
        HttpServletResponse httpResponse = (HttpServletResponse) servletResponse;

        if (!isTraced(httpRequest, httpResponse)) {
            chain.doFilter(httpRequest, httpResponse);
            return;
        }

        /**
         * If request is traced then do not start new span.
         */
        if (servletRequest.getAttribute(SERVER_SPAN_CONTEXT) != null) {
            chain.doFilter(servletRequest, servletResponse);
        } else {
<<<<<<< HEAD
            String headerPrefix = "F5_".toLowerCase(); // TODO: get via config property (convert to lower case)?
            boolean drivenByHeaders = true; // TODO: get via config property?
            final Span f5Span = buildF5Span(httpRequest, headerPrefix, drivenByHeaders);
            final Span span = buildSpan(httpRequest, f5Span);
=======
            SpanContext extractedContext = tracer.extract(Format.Builtin.HTTP_HEADERS,
                    new HttpServletRequestExtractAdapter(httpRequest));

            final Span span = tracer.buildSpan(httpRequest.getMethod())
                    .asChildOf(extractedContext)
                    .withTag(Tags.SPAN_KIND.getKey(), Tags.SPAN_KIND_SERVER)
                    .start();

            httpRequest.setAttribute(SERVER_SPAN_CONTEXT, span.context());

            for (ServletFilterSpanDecorator spanDecorator: spanDecorators) {
                spanDecorator.onRequest(httpRequest, span);
            }
>>>>>>> fc8803e9

            final Boolean[] isAsyncStarted = new Boolean[] {false};
            Long egresstime = null;
            try (Scope scope = tracer.activateSpan(span)) {
                chain.doFilter(servletRequest, servletResponse);
                if (ClassUtil.invoke(isAsyncStarted, httpRequest, ClassUtil.getMethod(httpRequest.getClass(), "isAsyncStarted")) && !isAsyncStarted[0]) {
                    for (ServletFilterSpanDecorator spanDecorator : spanDecorators) {
                        spanDecorator.onResponse(httpRequest, httpResponse, span);
                    }
<<<<<<< HEAD
                    if (f5Span != null) {
                        for (String headerName : httpResponse.getHeaderNames()) {
                            headerName = headerName.toLowerCase();
                            if (headerName.startsWith(headerPrefix)) {
                                if (headerName.equals(headerPrefix + "egresstime")) {
                                    try {
                                        egresstime = Long
                                            .parseLong(httpResponse.getHeader(headerName));
                                    } catch (NumberFormatException e) {
                                        log.warning(
                                            "failed to parse header: " + headerName + " value: "
                                                + httpRequest.getHeader(headerName));
                                        f5Span.setTag(headerName.replace(headerPrefix, ""),
                                            httpResponse.getHeader(headerName));
                                    }
                                } else {
                                    f5Span.setTag(headerName.replace(headerPrefix, ""),
                                        httpResponse.getHeader(headerName));
                                }
                            }
                        }
                    }
=======
>>>>>>> fc8803e9
                }
            // catch all exceptions (e.g. RuntimeException, ServletException...)
            } catch (Throwable ex) {
                for (ServletFilterSpanDecorator spanDecorator : spanDecorators) {
                    spanDecorator.onError(httpRequest, httpResponse, ex, span);
                }
                throw ex;
            } finally {
                if (isAsyncStarted[0]) {
                    // what if async is already finished? This would not be called
                    httpRequest.getAsyncContext()
                            .addListener(new TracingAsyncListener(span, spanDecorators));
                } else {
                    // If not async, then need to explicitly finish the span associated with the scope.
                    // This is necessary, as we don't know whether this request is being handled
                    // asynchronously until after the scope has already been started.
                    span.finish();
                }
                if (f5Span != null) {
                    if (egresstime != null) {
                        f5Span.finish(egresstime);
                    } else {
                        f5Span.finish();
                    }
                }
            }
        }
    }

    @Override
    public void destroy() {
        this.filterConfig = null;
    }

    /**
     * It checks whether a request should be traced or not.
     *
     * @param httpServletRequest request
     * @param httpServletResponse response
     * @return whether request should be traced or not
     */
    protected boolean isTraced(HttpServletRequest httpServletRequest, HttpServletResponse httpServletResponse) {
        // skip URLs matching skip pattern
        // e.g. pattern is defined as '/health|/status' then URL 'http://localhost:5000/context/health' won't be traced
        if (skipPattern != null) {
            String url = httpServletRequest.getRequestURI().substring(httpServletRequest.getContextPath().length());
            return !skipPattern.matcher(url).matches();
        }

        return true;
    }

    /**
     * Get context of server span.
     *
     * @param servletRequest request
     * @return server span context
     */
    public static SpanContext serverSpanContext(ServletRequest servletRequest) {
        return (SpanContext) servletRequest.getAttribute(SERVER_SPAN_CONTEXT);
    }
}<|MERGE_RESOLUTION|>--- conflicted
+++ resolved
@@ -14,7 +14,6 @@
  */
 package io.opentracing.contrib.web.servlet.filter;
 
-<<<<<<< HEAD
 import io.opentracing.Scope;
 import io.opentracing.Span;
 import io.opentracing.SpanContext;
@@ -23,17 +22,12 @@
 import io.opentracing.propagation.Format;
 import io.opentracing.tag.Tags;
 import io.opentracing.util.GlobalTracer;
-=======
->>>>>>> fc8803e9
 import java.io.IOException;
 import java.util.ArrayList;
 import java.util.Collection;
 import java.util.Collections;
-<<<<<<< HEAD
 import java.util.Enumeration;
 import java.util.HashMap;
-=======
->>>>>>> fc8803e9
 import java.util.List;
 import java.util.Map;
 import java.util.Map.Entry;
@@ -169,7 +163,6 @@
         }
     }
 
-<<<<<<< HEAD
     private boolean isTraced(HttpServletRequest httpRequest, String headerPrefix,
         boolean drivenByHeaders) {
         if (!drivenByHeaders) {
@@ -263,8 +256,6 @@
         return span;
     }
 
-=======
->>>>>>> fc8803e9
     @Override
     public void doFilter(ServletRequest servletRequest, ServletResponse servletResponse, FilterChain chain)
             throws IOException, ServletException {
@@ -283,26 +274,10 @@
         if (servletRequest.getAttribute(SERVER_SPAN_CONTEXT) != null) {
             chain.doFilter(servletRequest, servletResponse);
         } else {
-<<<<<<< HEAD
             String headerPrefix = "F5_".toLowerCase(); // TODO: get via config property (convert to lower case)?
             boolean drivenByHeaders = true; // TODO: get via config property?
             final Span f5Span = buildF5Span(httpRequest, headerPrefix, drivenByHeaders);
             final Span span = buildSpan(httpRequest, f5Span);
-=======
-            SpanContext extractedContext = tracer.extract(Format.Builtin.HTTP_HEADERS,
-                    new HttpServletRequestExtractAdapter(httpRequest));
-
-            final Span span = tracer.buildSpan(httpRequest.getMethod())
-                    .asChildOf(extractedContext)
-                    .withTag(Tags.SPAN_KIND.getKey(), Tags.SPAN_KIND_SERVER)
-                    .start();
-
-            httpRequest.setAttribute(SERVER_SPAN_CONTEXT, span.context());
-
-            for (ServletFilterSpanDecorator spanDecorator: spanDecorators) {
-                spanDecorator.onRequest(httpRequest, span);
-            }
->>>>>>> fc8803e9
 
             final Boolean[] isAsyncStarted = new Boolean[] {false};
             Long egresstime = null;
@@ -312,7 +287,6 @@
                     for (ServletFilterSpanDecorator spanDecorator : spanDecorators) {
                         spanDecorator.onResponse(httpRequest, httpResponse, span);
                     }
-<<<<<<< HEAD
                     if (f5Span != null) {
                         for (String headerName : httpResponse.getHeaderNames()) {
                             headerName = headerName.toLowerCase();
@@ -335,8 +309,6 @@
                             }
                         }
                     }
-=======
->>>>>>> fc8803e9
                 }
             // catch all exceptions (e.g. RuntimeException, ServletException...)
             } catch (Throwable ex) {
