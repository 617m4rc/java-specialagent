--- conflicted
+++ resolved
@@ -28,59 +28,6 @@
   <packaging>pom</packaging>
   <name>SpecialAgent Rules</name>
   <url>https://github.com/opentracing-contrib/java-specialagent/tree/master/rules</url>
-<<<<<<< HEAD
-  <modules>
-    <module>okhttp</module>
-    <module>jdbc</module>
-    <module>concurrent</module>
-    <module>mongo-driver</module>
-    <module>servlet</module>
-    <module>camel</module>
-    <module>aws-sdk-1</module>
-    <module>aws-sdk-2</module>
-    <module>cassandra-driver-3</module>
-    <module>cassandra-driver-4</module>
-    <module>jms-1</module>
-    <module>jms-2</module>
-    <module>elasticsearch-client-rest</module>
-    <module>elasticsearch-client-transport</module>
-    <module>rxjava-2</module>
-    <module>kafka-client</module>
-    <module>asynchttpclient</module>
-    <module>rabbitmq-client</module>
-    <module>spring-rabbitmq</module>
-    <module>thrift</module>
-    <module>grpc</module>
-    <module>jedis</module>
-    <module>apache-httpclient</module>
-    <module>lettuce-5.0</module>
-    <module>lettuce-5.1</module>
-    <module>lettuce-5.2</module>
-    <module>spring-web-5</module>
-    <module>spring-web-3</module>
-    <module>spring-webmvc-3</module>
-    <module>spring-webmvc-4</module>
-    <module>spring-webmvc-5</module>
-    <module>spring-webflux</module>
-    <module>redisson</module>
-    <module>hazelcast</module>
-    <module>spymemcached</module>
-    <module>feign</module>
-    <module>zuul</module>
-    <module>spring-kafka</module>
-    <module>spring-scheduling</module>
-    <module>spring-websocket</module>
-    <module>spring-jms</module>
-    <module>spring-messaging</module>
-    <module>grizzly-ahc</module>
-    <module>grizzly-http-server</module>
-    <module>reactor</module>
-    <module>jaxrs</module>
-    <module>thread</module>
-    <module>akka-actor</module>
-  </modules>
-=======
->>>>>>> 59226abb
   <profiles>
     <profile>
       <id>!test</id>
@@ -121,6 +68,7 @@
         <module>spring-web-4</module>
         <module>spring-web-5</module>
         <module>spring-webmvc-3</module>
+        <module>spring-webmvc-4</module>
         <module>spring-webmvc-5</module>
         <module>spring-webflux</module>
         <module>redisson</module>
