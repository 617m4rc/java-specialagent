--- conflicted
+++ resolved
@@ -65,8 +65,7 @@
       <!-- https://github.com/opentracing-contrib/java-kafka-client -->
       <groupId>io.opentracing.contrib</groupId>
       <artifactId>opentracing-kafka-client</artifactId>
-<<<<<<< HEAD
-      <version>0.1.11</version>
+      <version>0.1.12</version>
       <optional>true</optional>
       <scope>provided</scope> <!-- FIXME: It is added in kafka-client rule -->
       <exclusions>
@@ -75,9 +74,6 @@
           <artifactId>kafka-clients</artifactId>
         </exclusion>
       </exclusions>
-=======
-      <version>0.1.12</version>
->>>>>>> 6753d070
     </dependency>
     <dependency>
       <groupId>org.springframework.kafka</groupId>
