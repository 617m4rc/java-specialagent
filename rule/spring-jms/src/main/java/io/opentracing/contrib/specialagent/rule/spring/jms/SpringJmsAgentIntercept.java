--- conflicted
+++ resolved
@@ -15,14 +15,6 @@
 
 package io.opentracing.contrib.specialagent.rule.spring.jms;
 
-<<<<<<< HEAD
-import io.opentracing.contrib.specialagent.LocalSpanContext;
-import io.opentracing.contrib.specialagent.SpanUtil;
-=======
-import java.util.HashMap;
-import java.util.Map;
->>>>>>> 32a918f4
-
 import javax.jms.Message;
 
 import io.opentracing.References;
@@ -33,6 +25,7 @@
 import io.opentracing.contrib.jms.common.SpanContextContainer;
 import io.opentracing.contrib.jms.common.TracingMessageUtils;
 import io.opentracing.contrib.specialagent.LocalSpanContext;
+import io.opentracing.contrib.specialagent.SpanUtil;
 import io.opentracing.tag.Tags;
 import io.opentracing.util.GlobalTracer;
 
@@ -45,9 +38,9 @@
 
     final Tracer tracer = GlobalTracer.get();
     final SpanBuilder builder = tracer
-        .buildSpan("onMessage")
-        .withTag(Tags.COMPONENT, "spring-jms")
-        .withTag(Tags.SPAN_KIND, Tags.SPAN_KIND_CONSUMER);
+      .buildSpan("onMessage")
+      .withTag(Tags.COMPONENT, "spring-jms")
+      .withTag(Tags.SPAN_KIND, Tags.SPAN_KIND_CONSUMER);
 
     final Message message = (Message) msg;
 
@@ -80,5 +73,4 @@
 
     context.closeAndFinish();
   }
-
 }