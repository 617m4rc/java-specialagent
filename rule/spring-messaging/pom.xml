--- conflicted
+++ resolved
@@ -31,50 +31,6 @@
     <version.spring.cloud>2.2.0.RELEASE</version.spring.cloud>
     <passCompatibility>org.springframework.integration:spring-integration-core:[${min.version},]</passCompatibility>
   </properties>
-<<<<<<< HEAD
-  <build>
-    <plugins>
-      <plugin>
-        <groupId>io.opentracing.contrib.specialagent</groupId>
-        <artifactId>specialagent-maven-plugin</artifactId>
-        <executions>
-          <execution>
-            <id>test-compatibility</id>
-            <configuration>
-              <passes>
-                <pass>
-                  <dependencies>
-                    <dependency>
-                      <groupId>org.springframework.integration</groupId>
-                      <artifactId>spring-integration-core</artifactId>
-                      <version>${min.version}</version> <!-- NOTE: Single version. -->
-                    </dependency>
-                    <dependency>
-                      <groupId>org.springframework</groupId>
-                      <artifactId>spring-jcl</artifactId>
-                      <version>org.springframework:spring-messaging:[${min.version},]</version>
-                    </dependency>
-                    <dependency>
-                      <groupId>org.springframework</groupId>
-                      <artifactId>spring-core</artifactId>
-                      <version>org.springframework:spring-messaging:[${min.version},]</version>
-                    </dependency>
-                    <dependency>
-                      <groupId>org.springframework</groupId>
-                      <artifactId>spring-messaging</artifactId>
-                      <version>org.springframework:spring-messaging:[${min.version},]</version>
-                    </dependency>
-                  </dependencies>
-                </pass>
-              </passes>
-            </configuration>
-          </execution>
-        </executions>
-      </plugin>
-    </plugins>
-  </build>
-=======
->>>>>>> 7bdf0915
   <dependencies>
     <dependency>
       <groupId>org.springframework.integration</groupId>
