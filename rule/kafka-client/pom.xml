<!--
  Copyright 2019 The OpenTracing Authors

  Licensed under the Apache License, Version 2.0 (the "License");
  you may not use this file except in compliance with the License.
  You may obtain a copy of the License at

      http://www.apache.org/licenses/LICENSE-2.0

  Unless required by applicable law or agreed to in writing, software
  distributed under the License is distributed on an "AS IS" BASIS,
  WITHOUT WARRANTIES OR CONDITIONS OF ANY KIND, either express or implied.
  See the License for the specific language governing permissions and
  limitations under the License.
-->
<project
  xmlns="http://maven.apache.org/POM/4.0.0"
  xmlns:xsi="http://www.w3.org/2001/XMLSchema-instance"
  xsi:schemaLocation="http://maven.apache.org/POM/4.0.0 http://maven.apache.org/xsd/maven-4.0.0.xsd">
  <modelVersion>4.0.0</modelVersion>
  <parent>
    <groupId>io.opentracing.contrib.specialagent.rule</groupId>
    <artifactId>rule</artifactId>
    <version>1.6.1-SNAPSHOT</version>
  </parent>
  <artifactId>kafka-client</artifactId>
  <name>SpecialAgent Rule for Kafka Client</name>
  <properties>
    <sa.rule.name>kafka:client</sa.rule.name>
    <min.version>1.1.0</min.version>
    <passCompatibility>org.apache.kafka:kafka-clients:[${min.version},]</passCompatibility>
  </properties>
  <dependencies>
    <dependency>
      <!-- https://github.com/opentracing-contrib/java-kafka-client -->
      <groupId>io.opentracing.contrib</groupId>
      <artifactId>opentracing-kafka-client</artifactId>
<<<<<<< HEAD
      <version>0.1.11</version>
      <optional>true</optional>
      <exclusions>
        <exclusion>
          <groupId>org.apache.kafka</groupId>
          <artifactId>kafka-clients</artifactId>
        </exclusion>
        <exclusion>
          <groupId>io.opentracing</groupId>
          <artifactId>opentracing-api</artifactId>
        </exclusion>
        <exclusion>
          <groupId>io.opentracing</groupId>
          <artifactId>opentracing-util</artifactId>
        </exclusion>
      </exclusions>
=======
      <version>0.1.12</version>
>>>>>>> 6753d070
    </dependency>
    <dependency>
      <groupId>org.apache.kafka</groupId>
      <artifactId>kafka-clients</artifactId>
      <version>${min.version}</version>
      <optional>true</optional>
      <scope>provided</scope>
    </dependency>
    <dependency>
      <groupId>org.apache.kafka</groupId>
      <artifactId>kafka-streams</artifactId>
      <version>${min.version}</version>
      <optional>true</optional>
      <scope>test</scope>
    </dependency>
    <dependency>
      <groupId>org.springframework.kafka</groupId>
      <artifactId>spring-kafka-test</artifactId>
      <version>2.2.4.RELEASE</version>
      <optional>true</optional>
      <scope>test</scope>
      <exclusions>
        <exclusion>
          <groupId>org.apache.kafka</groupId>
          <artifactId>kafka-clients</artifactId>
        </exclusion>
        <exclusion>
          <groupId>org.apache.kafka</groupId>
          <artifactId>kafka_2.11</artifactId>
        </exclusion>
      </exclusions>
    </dependency>
    <dependency>
      <groupId>org.apache.kafka</groupId>
      <artifactId>kafka_2.12</artifactId>
      <version>${min.version}</version>
      <optional>true</optional>
      <scope>test</scope>
    </dependency>
    <dependency>
      <groupId>org.apache.kafka</groupId>
      <artifactId>kafka_2.12</artifactId>
      <version>${min.version}</version>
      <classifier>test</classifier>
      <optional>true</optional>
      <scope>test</scope>
    </dependency>
    <dependency>
      <groupId>org.apache.kafka</groupId>
      <artifactId>kafka-clients</artifactId>
      <version>${min.version}</version>
      <classifier>test</classifier>
      <optional>true</optional>
      <scope>test</scope>
    </dependency>
  </dependencies>
</project><|MERGE_RESOLUTION|>--- conflicted
+++ resolved
@@ -35,8 +35,7 @@
       <!-- https://github.com/opentracing-contrib/java-kafka-client -->
       <groupId>io.opentracing.contrib</groupId>
       <artifactId>opentracing-kafka-client</artifactId>
-<<<<<<< HEAD
-      <version>0.1.11</version>
+      <version>0.1.12</version>
       <optional>true</optional>
       <exclusions>
         <exclusion>
@@ -52,9 +51,6 @@
           <artifactId>opentracing-util</artifactId>
         </exclusion>
       </exclusions>
-=======
-      <version>0.1.12</version>
->>>>>>> 6753d070
     </dependency>
     <dependency>
       <groupId>org.apache.kafka</groupId>
