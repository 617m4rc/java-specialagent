--- conflicted
+++ resolved
@@ -80,12 +80,8 @@
       <groupId>org.springframework</groupId>
       <artifactId>spring-webmvc</artifactId>
       <version>${min.version}</version>
-<<<<<<< HEAD
       <optional>true</optional>
-      <scope>provided</scope>
-=======
       <scope>test</scope>
->>>>>>> 7bdf0915
     </dependency>
   </dependencies>
 </project>